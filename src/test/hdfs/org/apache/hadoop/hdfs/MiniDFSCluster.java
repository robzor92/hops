--- conflicted
+++ resolved
@@ -36,8 +36,6 @@
 
 import org.apache.commons.logging.Log;
 import org.apache.commons.logging.LogFactory;
-import org.apache.hadoop.classification.InterfaceAudience;
-import org.apache.hadoop.classification.InterfaceStability;
 import org.apache.hadoop.conf.Configuration;
 import org.apache.hadoop.fs.CommonConfigurationKeys;
 import org.apache.hadoop.fs.FileSystem;
@@ -79,26 +77,18 @@
  * The data directories for non-simulated DFS are under the testing directory.
  * For simulated data nodes, no underlying fs storage is used.
  */
-@InterfaceAudience.LimitedPrivate({"HBase", "HDFS", "Hive", "MapReduce", "Pig"})
-@InterfaceStability.Unstable
 public class MiniDFSCluster {
 
-<<<<<<< HEAD
-=======
   private static final String NAMESERVICE_ID_PREFIX = "nameserviceId";
   private static final Log LOG = LogFactory.getLog(MiniDFSCluster.class);
 
->>>>>>> f529dfe7
   /**
    * Class to construct instances of MiniDFSClusters with specific options.
    */
   public static class Builder {
     private int nameNodePort = 0;
     private final Configuration conf;
-<<<<<<< HEAD
-=======
     private int numNameNodes = 1;
->>>>>>> f529dfe7
     private int numDataNodes = 1;
     private boolean format = true;
     private boolean manageNameDfsDirs = true;
@@ -107,24 +97,16 @@
     private String[] racks = null; 
     private String [] hosts = null;
     private long [] simulatedCapacities = null;
-<<<<<<< HEAD
-    // wait until namenode has left safe mode?
-    private boolean waitSafeMode = true;
-    private boolean setupHostsFile = false;
-=======
     private String clusterId = null;
     private boolean waitSafeMode = true;
     private boolean setupHostsFile = false;
     private boolean federation = false;
->>>>>>> f529dfe7
     
     public Builder(Configuration conf) {
       this.conf = conf;
     }
     
     /**
-<<<<<<< HEAD
-=======
      * default false - non federated cluster
      * @param val
      * @return Builder object
@@ -134,7 +116,6 @@
       return this;
     }
     /**
->>>>>>> f529dfe7
      * Default: 0
      */
     public Builder nameNodePort(int val) {
@@ -145,8 +126,6 @@
     /**
      * Default: 1
      */
-<<<<<<< HEAD
-=======
     public Builder numNameNodes(int val) {
       this.numNameNodes = val;
       return this;
@@ -155,7 +134,6 @@
     /**
      * Default: 1
      */
->>>>>>> f529dfe7
     public Builder numDataNodes(int val) {
       this.numDataNodes = val;
       return this;
@@ -226,8 +204,6 @@
     }
     
     /**
-<<<<<<< HEAD
-=======
      * Default: null
      */
     public Builder clusterId(String cid) {
@@ -236,7 +212,6 @@
     }
 
     /**
->>>>>>> f529dfe7
      * Default: false
      * When true the hosts file/include file for the cluster is setup
      */
@@ -257,15 +232,12 @@
    * Used by builder to create and return an instance of MiniDFSCluster
    */
   private MiniDFSCluster(Builder builder) throws IOException {
-<<<<<<< HEAD
-=======
     LOG.info("starting cluster with " + builder.numNameNodes + " namenodes.");
     nameNodes = new NameNodeInfo[builder.numNameNodes];
     // try to determine if in federation mode
     if(builder.numNameNodes > 1)
       builder.federation = true;
       
->>>>>>> f529dfe7
     initMiniDFSCluster(builder.nameNodePort,
                        builder.conf,
                        builder.numDataNodes,
@@ -276,15 +248,10 @@
                        builder.racks,
                        builder.hosts,
                        builder.simulatedCapacities,
-<<<<<<< HEAD
-                       builder.waitSafeMode,
-                       builder.setupHostsFile);
-=======
                        builder.clusterId,
                        builder.waitSafeMode,
                        builder.setupHostsFile,
                        builder.federation);
->>>>>>> f529dfe7
   }
   
   public class DataNodeProperties {
@@ -306,11 +273,7 @@
                          new ArrayList<DataNodeProperties>();
   private File base_dir;
   private File data_dir;
-<<<<<<< HEAD
-
-=======
   private boolean federation = false; 
->>>>>>> f529dfe7
   private boolean waitSafeMode = true;
   
   /**
@@ -491,30 +454,15 @@
                         StartupOption operation,
                         String[] racks, String hosts[],
                         long[] simulatedCapacities) throws IOException {
-<<<<<<< HEAD
-    initMiniDFSCluster(nameNodePort, conf, numDataNodes, format,
-        manageNameDfsDirs, manageDataDfsDirs, operation, racks, hosts,
-        simulatedCapacities, true, false);
-=======
     this.nameNodes = new NameNodeInfo[1]; // Single namenode in the cluster
     initMiniDFSCluster(nameNodePort, conf, 1, format,
         manageNameDfsDirs, manageDataDfsDirs, operation, racks, hosts,
         simulatedCapacities, null, true, false, false);
->>>>>>> f529dfe7
   }
 
   private void initMiniDFSCluster(int nameNodePort, Configuration conf,
       int numDataNodes, boolean format, boolean manageNameDfsDirs,
       boolean manageDataDfsDirs, StartupOption operation, String[] racks,
-<<<<<<< HEAD
-      String[] hosts, long[] simulatedCapacities, boolean waitSafeMode,
-      boolean setupHostsFile)
-    throws IOException {
-    this.conf = conf;
-    base_dir = new File(getBaseDirectory());
-    data_dir = new File(base_dir, "data");
-
-=======
       String[] hosts, long[] simulatedCapacities, String clusterId,
       boolean waitSafeMode, boolean setupHostsFile, boolean federation) 
   throws IOException {
@@ -522,7 +470,6 @@
     base_dir = new File(getBaseDirectory());
     data_dir = new File(base_dir, "data");
     this.federation = federation;
->>>>>>> f529dfe7
     this.waitSafeMode = waitSafeMode;
     
     // use alternate RPC engine if spec'd
@@ -644,14 +591,6 @@
           fileAsURI(new File(base_dir, "namesecondary" + (2*nnIndex + 2))));
     }
     
-<<<<<<< HEAD
-    int replication = conf.getInt(DFSConfigKeys.DFS_REPLICATION_KEY, 3);
-    conf.setInt(DFSConfigKeys.DFS_REPLICATION_KEY, Math.min(replication, numDataNodes));
-    conf.setInt(DFSConfigKeys.DFS_NAMENODE_SAFEMODE_EXTENSION_KEY, 0);
-    conf.setInt(DFSConfigKeys.DFS_NAMENODE_DECOMMISSION_INTERVAL_KEY, 3); // 3 second
-    
-=======
->>>>>>> f529dfe7
     // Format and clean out DataNode directories
     if (format) {
       GenericTestUtils.formatNamenode(conf);
@@ -665,21 +604,7 @@
                      operation == StartupOption.FORMAT ||
                      operation == StartupOption.REGULAR) ?
       new String[] {} : new String[] {operation.getName()};
-<<<<<<< HEAD
-    conf.setClass(DFSConfigKeys.NET_TOPOLOGY_NODE_SWITCH_MAPPING_IMPL_KEY, 
-                   StaticMapping.class, DNSToSwitchMapping.class);
-    nameNode = NameNode.createNameNode(args, conf);
-    
-    // Start the DataNodes
-    startDataNodes(conf, numDataNodes, manageDataDfsDirs, operation, racks,
-        hosts, simulatedCapacities, setupHostsFile);
-    waitClusterUp();
-
-    //make sure ProxyUsers uses the latest conf
-    ProxyUsers.refreshSuperUserGroupsConfiguration(conf);
-=======
     return NameNode.createNameNode(args, conf);
->>>>>>> f529dfe7
   }
   
   private void createFederatedNameNode(int nnIndex, Configuration conf,
@@ -823,21 +748,6 @@
     // If minicluster's name node is null assume that the conf has been
     // set with the right address:port of the name node.
     //
-<<<<<<< HEAD
-    if (nameNode != null) { // set conf from the name node
-      InetSocketAddress nnAddr = nameNode.getNameNodeAddress(); 
-      int nameNodePort = nnAddr.getPort(); 
-      try {
-	  myUri = new URI("hdfs://"+ nnAddr.getHostName() + ":" +
-			  Integer.toString(nameNodePort));
-      } catch (URISyntaxException e) {
-	  throw new IOException("Couldn't parse own URI", e);
-      }
-      FileSystem.setDefaultUri(conf, myUri);
-    }
-
-=======
->>>>>>> f529dfe7
     if (racks != null && numDataNodes > racks.length ) {
       throw new IllegalArgumentException( "The length of racks [" + racks.length
           + "] is less than the number of datanodes [" + numDataNodes + "].");
@@ -1185,90 +1095,39 @@
    * @param The index of the datanode
    * @param The name of the block
    * @throws IOException on error accessing the file for the given block
-   * @return The contents of the block file, null if none found
-   */
-<<<<<<< HEAD
-  public String readBlockOnDataNode(int i, String blockName) throws IOException {
+   */
+  int corruptBlockOnDataNodes(ExtendedBlock block) throws IOException{
+    int blocksCorrupted = 0;
+    File[] blockFiles = getAllBlockFiles(block);
+    for (File f : blockFiles) {
+      if (corruptBlock(f)) {
+        blocksCorrupted++;
+      }
+    }
+    return blocksCorrupted;
+  }
+
+  public String readBlockOnDataNode(int i, ExtendedBlock block)
+      throws IOException {
     assert (i >= 0 && i < dataNodes.size()) : "Invalid datanode "+i;
-
-    // Each datanode has multiple data dirs, check each
-    for (int dn = i*2; dn < i*2+2; dn++) {
-      File dataDir = new File(getBaseDirectory() + "data");
-      File blockFile = new File(dataDir,
-          "data" + (dn+1) + FINALIZED_DIR_NAME + blockName);
-      if (blockFile.exists()) {
-        return DFSTestUtil.readFile(blockFile);
-      }
+    File blockFile = getBlockFile(i, block);
+    if (blockFile != null && blockFile.exists()) {
+      return DFSTestUtil.readFile(blockFile);
     }
     return null;
-  }
-
-  /**
-   * Corrupt a block on all datanodes.
-   *
-   * @param The name of the block
-   * @throws IOException on error accessing the given block.
-   * @return The number of block files corrupted.
-   */  
-  public int corruptBlockOnDataNodes(String blockName) throws IOException {
-    int blocksCorrupted = 0;
-    for (int i=0; i < dataNodes.size(); i++) {
-      if (corruptReplica(blockName, i)) {
-        blocksCorrupted++;
-      }
-    }
-    return blocksCorrupted;
   }
 
   /**
    * Corrupt a block on a particular datanode.
    *
-   * @param The index of the datanode
-   * @param The name of the block
+   * @param i index of the datanode
+   * @param blk name of the block
    * @throws IOException on error accessing the given block or if
    * the contents of the block (on the same datanode) differ.
    * @return true if a replica was corrupted, false otherwise
-   */
-  public boolean corruptReplica(String blockName, int i) throws IOException {
-    Random random = new Random();
-    assert (i >= 0 && i < dataNodes.size()) : "Invalid datanode "+i;
-    int filesCorrupted = 0;
-
-    // Each datanode has multiple data dirs, check each
-    for (int dn = i*2; dn < i*2+2; dn++) {
-      File dataDir = new File(getBaseDirectory() + "data");
-      File blockFile = new File(dataDir,
-          "data" + (dn+1) + FINALIZED_DIR_NAME + blockName);
-
-      // Corrupt the replica by writing some bytes into a random offset
-      if (blockFile.exists()) { 
-        System.out.println("Corrupting " + blockFile);
-        RandomAccessFile raFile = new RandomAccessFile(blockFile, "rw");
-        FileChannel channel = raFile.getChannel();
-        String badString = "BADBAD";
-        int rand = random.nextInt((int)channel.size()/2);
-        raFile.seek(rand);
-        raFile.write(badString.getBytes());
-        raFile.close();
-        filesCorrupted++;
-      }
-    }
-    assert filesCorrupted == 0 || filesCorrupted == 1
-      : "Unexpected # block files";
-    return filesCorrupted == 1;
-=======
-  void corruptBlockOnDataNodes(ExtendedBlock block) throws Exception{
-    File[] blockFiles = getAllBlockFiles(block);
-    for (File f : blockFiles) {
-      corruptBlock(f);
-    }
-  }
-
-  /*
-   * Corrupt a block on a particular datanode
    * Types: delete, write bad data, truncate
    */
-  public static boolean corruptBlockOnDataNode(int i, ExtendedBlock blk)
+  public static boolean corruptReplica(int i, ExtendedBlock blk)
       throws IOException {
     File blockFile = getBlockFile(i, blk);
     return corruptBlock(blockFile);
@@ -1292,7 +1151,6 @@
     raFile.close();
     LOG.warn("Corrupting the block " + blockFile);
     return true;
->>>>>>> f529dfe7
   }
 
   /*
@@ -1722,8 +1580,6 @@
   public static String getBaseDirectory() {
     return System.getProperty("test.build.data", "build/test/data") + "/dfs/";
   }
-<<<<<<< HEAD
-=======
 
   /**
    * Get a storage directory for a datanode. There are two storage directories
@@ -1881,7 +1737,6 @@
     waitActive(nnIndex);
     return nameNodes[nnIndex].nameNode;
   }
->>>>>>> f529dfe7
   
   private int getFreeSocketPort() {
     int port = 0;
@@ -1916,13 +1771,7 @@
   
   private void addToFile(String p, String address) throws IOException {
     File f = new File(p);
-<<<<<<< HEAD
-    if (!f.exists()) {
-      f.createNewFile();
-    }
-=======
     f.createNewFile();
->>>>>>> f529dfe7
     PrintWriter writer = new PrintWriter(new FileWriter(f, true));
     try {
       writer.println(address);
