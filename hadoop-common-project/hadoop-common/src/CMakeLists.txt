--- conflicted
+++ resolved
@@ -168,7 +168,42 @@
     ENDIF(REQUIRE_SNAPPY)
 endif (SNAPPY_LIBRARY AND SNAPPY_INCLUDE_DIR)
 
-<<<<<<< HEAD
+set(STORED_CMAKE_FIND_LIBRARY_SUFFIXES ${CMAKE_FIND_LIBRARY_SUFFIXES})
+hadoop_set_find_shared_library_version("2")
+find_library(ISAL_LIBRARY
+    NAMES isal
+     PATHS ${CUSTOM_ISAL_PREFIX} ${CUSTOM_ISAL_PREFIX}/lib
+              ${CUSTOM_ISAL_PREFIX}/lib64 ${CUSTOM_ISAL_LIB})
+set(CMAKE_FIND_LIBRARY_SUFFIXES ${STORED_CMAKE_FIND_LIBRARY_SUFFIXES})
+if (ISAL_LIBRARY)
+    GET_FILENAME_COMPONENT(HADOOP_ISAL_LIBRARY ${ISAL_LIBRARY} NAME)
+    set(ISAL_INCLUDE_DIR ${SRC}/io/erasurecode)
+    set(ISAL_SOURCE_FILES
+        ${SRC}/io/erasurecode/isal_load.c
+        ${SRC}/io/erasurecode/erasure_code.c
+        ${SRC}/io/erasurecode/gf_util.c
+        ${SRC}/io/erasurecode/dump.c
+        ${SRC}/io/erasurecode/erasure_coder.c
+        ${SRC}/io/erasurecode/jni_erasure_code_native.c
+        ${SRC}/io/erasurecode/jni_common.c
+        ${SRC}/io/erasurecode/jni_rs_encoder.c
+        ${SRC}/io/erasurecode/jni_rs_decoder.c)
+
+        add_executable(erasure_code_test
+        ${SRC}/io/erasurecode/isal_load.c
+        ${SRC}/io/erasurecode/erasure_code.c
+        ${SRC}/io/erasurecode/gf_util.c
+        ${SRC}/io/erasurecode/dump.c
+        ${SRC}/io/erasurecode/erasure_coder.c
+        ${TST}/io/erasurecode/erasure_code_test.c
+        )
+        target_link_libraries(erasure_code_test ${CMAKE_DL_LIBS})
+else (ISAL_LIBRARY)
+    IF(REQUIRE_ISAL)
+        MESSAGE(FATAL_ERROR "Required ISA-L library could not be found.  ISAL_LIBRARY=${ISAL_LIBRARY}, CUSTOM_ISAL_PREFIX=${CUSTOM_ISAL_PREFIX}")
+    ENDIF(REQUIRE_ISAL)
+endif (ISAL_LIBRARY)
+
 # Find the no-suffix version of libcrypto.
 # See HADOOP-11216 for details.
 SET(STORED_CMAKE_FIND_LIBRARY_SUFFIXES ${CMAKE_FIND_LIBRARY_SUFFIXES})
@@ -216,43 +251,6 @@
     SET(OPENSSL_INCLUDE_DIR "")
     SET(OPENSSL_SOURCE_FILES "")
 endif (USABLE_OPENSSL)
-=======
-set(STORED_CMAKE_FIND_LIBRARY_SUFFIXES ${CMAKE_FIND_LIBRARY_SUFFIXES})
-hadoop_set_find_shared_library_version("2")
-find_library(ISAL_LIBRARY
-    NAMES isal
-     PATHS ${CUSTOM_ISAL_PREFIX} ${CUSTOM_ISAL_PREFIX}/lib
-              ${CUSTOM_ISAL_PREFIX}/lib64 ${CUSTOM_ISAL_LIB})
-set(CMAKE_FIND_LIBRARY_SUFFIXES ${STORED_CMAKE_FIND_LIBRARY_SUFFIXES})
-if (ISAL_LIBRARY)
-    GET_FILENAME_COMPONENT(HADOOP_ISAL_LIBRARY ${ISAL_LIBRARY} NAME)
-    set(ISAL_INCLUDE_DIR ${SRC}/io/erasurecode)
-    set(ISAL_SOURCE_FILES
-        ${SRC}/io/erasurecode/isal_load.c
-        ${SRC}/io/erasurecode/erasure_code.c
-        ${SRC}/io/erasurecode/gf_util.c
-        ${SRC}/io/erasurecode/dump.c
-        ${SRC}/io/erasurecode/erasure_coder.c
-        ${SRC}/io/erasurecode/jni_erasure_code_native.c
-        ${SRC}/io/erasurecode/jni_common.c
-        ${SRC}/io/erasurecode/jni_rs_encoder.c
-        ${SRC}/io/erasurecode/jni_rs_decoder.c)
-
-        add_executable(erasure_code_test
-        ${SRC}/io/erasurecode/isal_load.c
-        ${SRC}/io/erasurecode/erasure_code.c
-        ${SRC}/io/erasurecode/gf_util.c
-        ${SRC}/io/erasurecode/dump.c
-        ${SRC}/io/erasurecode/erasure_coder.c
-        ${TST}/io/erasurecode/erasure_code_test.c
-        )
-        target_link_libraries(erasure_code_test ${CMAKE_DL_LIBS})
-else (ISAL_LIBRARY)
-    IF(REQUIRE_ISAL)
-        MESSAGE(FATAL_ERROR "Required ISA-L library could not be found.  ISAL_LIBRARY=${ISAL_LIBRARY}, CUSTOM_ISAL_PREFIX=${CUSTOM_ISAL_PREFIX}")
-    ENDIF(REQUIRE_ISAL)
-endif (ISAL_LIBRARY)
->>>>>>> 21471bb1
 
 include_directories(
     ${GENERATED_JAVAH}
@@ -264,11 +262,8 @@
     ${ZLIB_INCLUDE_DIRS}
     ${BZIP2_INCLUDE_DIR}
     ${SNAPPY_INCLUDE_DIR}
-<<<<<<< HEAD
     ${OPENSSL_INCLUDE_DIR}
-=======
     ${ISAL_INCLUDE_DIR}
->>>>>>> 21471bb1
     ${D}/util
 )
 CONFIGURE_FILE(${CMAKE_SOURCE_DIR}/config.h.cmake ${CMAKE_BINARY_DIR}/config.h)
