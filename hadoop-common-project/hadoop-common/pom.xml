--- conflicted
+++ resolved
@@ -531,7 +531,6 @@
         <snappy.lib></snappy.lib>
         <snappy.include></snappy.include>
         <require.snappy>false</require.snappy>
-<<<<<<< HEAD
         <openssl.prefix></openssl.prefix>
         <openssl.lib></openssl.lib>
         <openssl.include></openssl.include>
@@ -539,11 +538,9 @@
         <runningWithNative>true</runningWithNative>
         <bundle.openssl.in.bin>false</bundle.openssl.in.bin>
         <extra.libhadoop.rpath></extra.libhadoop.rpath>
-=======
         <require.isal>false</require.isal>
         <isal.prefix></isal.prefix>
         <isal.lib></isal.lib>
->>>>>>> 21471bb1
       </properties>
       <build>
         <plugins>
@@ -593,14 +590,11 @@
                     <javahClassName>org.apache.hadoop.io.compress.snappy.SnappyDecompressor</javahClassName>
                     <javahClassName>org.apache.hadoop.io.compress.lz4.Lz4Compressor</javahClassName>
                     <javahClassName>org.apache.hadoop.io.compress.lz4.Lz4Decompressor</javahClassName>
-<<<<<<< HEAD
                     <javahClassName>org.apache.hadoop.crypto.OpensslCipher</javahClassName>
                     <javahClassName>org.apache.hadoop.crypto.random.OpensslSecureRandom</javahClassName>
-=======
                     <javahClassName>org.apache.hadoop.io.erasurecode.ErasureCodeNative</javahClassName>
                     <javahClassName>org.apache.hadoop.io.erasurecode.rawcoder.NativeRSRawEncoder</javahClassName>
                     <javahClassName>org.apache.hadoop.io.erasurecode.rawcoder.NativeRSRawDecoder</javahClassName>
->>>>>>> 21471bb1
                     <javahClassName>org.apache.hadoop.util.NativeCrc32</javahClassName>
                     <javahClassName>org.apache.hadoop.net.unix.DomainSocket</javahClassName>
                     <javahClassName>org.apache.hadoop.net.unix.DomainSocketWatcher</javahClassName>
@@ -621,11 +615,7 @@
                 <configuration>
                   <target>
                     <exec executable="cmake" dir="${project.build.directory}/native" failonerror="true">
-<<<<<<< HEAD
-                      <arg line="${basedir}/src/ -DGENERATED_JAVAH=${project.build.directory}/native/javah -DJVM_ARCH_DATA_MODEL=${sun.arch.data.model} -DREQUIRE_BZIP2=${require.bzip2} -DREQUIRE_SNAPPY=${require.snappy} -DCUSTOM_SNAPPY_PREFIX=${snappy.prefix} -DCUSTOM_SNAPPY_LIB=${snappy.lib} -DCUSTOM_SNAPPY_INCLUDE=${snappy.include} -DREQUIRE_OPENSSL=${require.openssl} -DCUSTOM_OPENSSL_PREFIX=${openssl.prefix} -DCUSTOM_OPENSSL_LIB=${openssl.lib} -DCUSTOM_OPENSSL_INCLUDE=${openssl.include} -DEXTRA_LIBHADOOP_RPATH=${extra.libhadoop.rpath}"/>
-=======
-                      <arg line="${basedir}/src/ -DGENERATED_JAVAH=${project.build.directory}/native/javah -DJVM_ARCH_DATA_MODEL=${sun.arch.data.model} -DREQUIRE_BZIP2=${require.bzip2} -DREQUIRE_SNAPPY=${require.snappy} -DCUSTOM_SNAPPY_PREFIX=${snappy.prefix} -DCUSTOM_SNAPPY_LIB=${snappy.lib} -DCUSTOM_SNAPPY_INCLUDE=${snappy.include} -DREQUIRE_ISAL=${require.isal} -DCUSTOM_ISAL_PREFIX=${isal.prefix} -DCUSTOM_ISAL_LIB=${isal.lib} "/>
->>>>>>> 21471bb1
+                      <arg line="${basedir}/src/ -DGENERATED_JAVAH=${project.build.directory}/native/javah -DJVM_ARCH_DATA_MODEL=${sun.arch.data.model} -DREQUIRE_BZIP2=${require.bzip2} -DREQUIRE_SNAPPY=${require.snappy} -DCUSTOM_SNAPPY_PREFIX=${snappy.prefix} -DCUSTOM_SNAPPY_LIB=${snappy.lib} -DCUSTOM_SNAPPY_INCLUDE=${snappy.include} -DREQUIRE_ISAL=${require.isal} -DCUSTOM_ISAL_PREFIX=${isal.prefix} -DCUSTOM_ISAL_LIB=${isal.lib} -DREQUIRE_OPENSSL=${require.openssl} -DCUSTOM_OPENSSL_PREFIX=${openssl.prefix} -DCUSTOM_OPENSSL_LIB=${openssl.lib} -DCUSTOM_OPENSSL_INCLUDE=${openssl.include} -DEXTRA_LIBHADOOP_RPATH=${extra.libhadoop.rpath}"/>
                     </exec>
                     <exec executable="make" dir="${project.build.directory}/native" failonerror="true">
                       <arg line="VERBOSE=1"/>
@@ -681,18 +671,12 @@
         <snappy.include></snappy.include>
         <require.snappy>false</require.snappy>
         <bundle.snappy.in.bin>true</bundle.snappy.in.bin>
-<<<<<<< HEAD
         <openssl.prefix></openssl.prefix>
         <openssl.lib></openssl.lib>
         <openssl.include></openssl.include>
         <require.openssl>false</require.openssl>
         <runningWithNative>true</runningWithNative>
         <bundle.openssl.in.bin>false</bundle.openssl.in.bin>
-=======
-        <require.isal>false</require.isal>
-        <isal.prefix></isal.prefix>
-        <isal.lib></isal.lib>
->>>>>>> 21471bb1
       </properties>
       <build>
         <plugins>
@@ -738,14 +722,11 @@
                     <javahClassName>org.apache.hadoop.io.compress.snappy.SnappyDecompressor</javahClassName>
                     <javahClassName>org.apache.hadoop.io.compress.lz4.Lz4Compressor</javahClassName>
                     <javahClassName>org.apache.hadoop.io.compress.lz4.Lz4Decompressor</javahClassName>
-<<<<<<< HEAD
                     <javahClassName>org.apache.hadoop.crypto.OpensslCipher</javahClassName>
                     <javahClassName>org.apache.hadoop.crypto.random.OpensslSecureRandom</javahClassName>
-=======
                     <javahClassName>org.apache.hadoop.io.erasurecode.ErasureCodeNative</javahClassName>
                     <javahClassName>org.apache.hadoop.io.erasurecode.rawcoder.NativeRSRawEncoder</javahClassName>
                     <javahClassName>org.apache.hadoop.io.erasurecode.rawcoder.NativeRSRawDecoder</javahClassName>
->>>>>>> 21471bb1
                     <javahClassName>org.apache.hadoop.util.NativeCrc32</javahClassName>
                   </javahClassNames>
                   <javahOutputDirectory>${project.build.directory}/native/javah</javahOutputDirectory>
@@ -793,16 +774,10 @@
                     <argument>/p:CustomSnappyLib=${snappy.lib}</argument>
                     <argument>/p:CustomSnappyInclude=${snappy.include}</argument>
                     <argument>/p:RequireSnappy=${require.snappy}</argument>
-<<<<<<< HEAD
                     <argument>/p:CustomOpensslPrefix=${openssl.prefix}</argument>
                     <argument>/p:CustomOpensslLib=${openssl.lib}</argument>
                     <argument>/p:CustomOpensslInclude=${openssl.include}</argument>
                     <argument>/p:RequireOpenssl=${require.openssl}</argument>
-=======
-                    <argument>/p:RequireIsal=${require.isal}</argument>
-                    <argument>/p:CustomIsalPrefix=${isal.prefix}</argument>
-                    <argument>/p:CustomIsalLib=${isal.lib}</argument>
->>>>>>> 21471bb1
                   </arguments>
                 </configuration>
               </execution>
