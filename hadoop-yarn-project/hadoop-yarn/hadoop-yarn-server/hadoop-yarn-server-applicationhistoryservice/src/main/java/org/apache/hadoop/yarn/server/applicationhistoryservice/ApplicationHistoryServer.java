/**
 * Licensed to the Apache Software Foundation (ASF) under one
 * or more contributor license agreements.  See the NOTICE file
 * distributed with this work for additional information
 * regarding copyright ownership.  The ASF licenses this file
 * to you under the Apache License, Version 2.0 (the
 * "License"); you may not use this file except in compliance
 * with the License.  You may obtain a copy of the License at
 *
 *     http://www.apache.org/licenses/LICENSE-2.0
 *
 * Unless required by applicable law or agreed to in writing, software
 * distributed under the License is distributed on an "AS IS" BASIS,
 * WITHOUT WARRANTIES OR CONDITIONS OF ANY KIND, either express or implied.
 * See the License for the specific language governing permissions and
 * limitations under the License.
 */

package org.apache.hadoop.yarn.server.applicationhistoryservice;

import java.io.IOException;
import java.net.InetSocketAddress;

import com.google.common.annotations.VisibleForTesting;
import org.apache.commons.logging.Log;
import org.apache.commons.logging.LogFactory;
import org.apache.hadoop.classification.InterfaceAudience.Private;
import org.apache.hadoop.conf.Configuration;
import org.apache.hadoop.metrics2.lib.DefaultMetricsSystem;
import org.apache.hadoop.metrics2.source.JvmMetrics;
import org.apache.hadoop.security.UserGroupInformation;
import org.apache.hadoop.security.SecurityUtil;
import org.apache.hadoop.service.CompositeService;
import org.apache.hadoop.service.Service;
import org.apache.hadoop.util.ExitUtil;
import org.apache.hadoop.util.ReflectionUtils;
import org.apache.hadoop.util.ShutdownHookManager;
import org.apache.hadoop.util.StringUtils;
import org.apache.hadoop.yarn.YarnUncaughtExceptionHandler;
import org.apache.hadoop.yarn.conf.YarnConfiguration;
import org.apache.hadoop.yarn.exceptions.YarnRuntimeException;
import org.apache.hadoop.yarn.server.applicationhistoryservice.timeline.LeveldbTimelineStore;
import org.apache.hadoop.yarn.server.applicationhistoryservice.timeline.TimelineStore;
<<<<<<< HEAD
import org.apache.hadoop.yarn.server.applicationhistoryservice.timeline.security.TimelineACLsManager;
=======
import org.apache.hadoop.yarn.server.applicationhistoryservice.timeline.security.TimelineAuthenticationFilterInitializer;
import org.apache.hadoop.yarn.server.applicationhistoryservice.timeline.security.TimelineDelegationTokenSecretManagerService;
>>>>>>> 1f8919f3
import org.apache.hadoop.yarn.server.applicationhistoryservice.webapp.AHSWebApp;
import org.apache.hadoop.yarn.webapp.WebApp;
import org.apache.hadoop.yarn.webapp.WebApps;
import org.apache.hadoop.yarn.webapp.util.WebAppUtils;

/**
 * History server that keeps track of all types of history in the cluster.
 * Application specific history to start with.
 */
public class ApplicationHistoryServer extends CompositeService {

  public static final int SHUTDOWN_HOOK_PRIORITY = 30;
  private static final Log LOG =
      LogFactory.getLog(ApplicationHistoryServer.class);

<<<<<<< HEAD
  ApplicationHistoryClientService ahsClientService;
  ApplicationHistoryManager historyManager;
  TimelineStore timelineStore;
  TimelineACLsManager timelineACLsManager;
  private WebApp webApp;
=======
  protected ApplicationHistoryClientService ahsClientService;
  protected ApplicationHistoryManager historyManager;
  protected TimelineStore timelineStore;
  protected TimelineDelegationTokenSecretManagerService secretManagerService;
  protected WebApp webApp;
>>>>>>> 1f8919f3

  public ApplicationHistoryServer() {
    super(ApplicationHistoryServer.class.getName());
  }

  @Override
  protected void serviceInit(Configuration conf) throws Exception {
    historyManager = createApplicationHistory();
    ahsClientService = createApplicationHistoryClientService(historyManager);
    addService(ahsClientService);
    addService((Service) historyManager);
    timelineStore = createTimelineStore(conf);
    addIfService(timelineStore);
<<<<<<< HEAD
    timelineACLsManager = createTimelineACLsManager(conf);
=======
    secretManagerService = createTimelineDelegationTokenSecretManagerService(conf);
    addService(secretManagerService);
    DefaultMetricsSystem.initialize("ApplicationHistoryServer");
    JvmMetrics.initSingleton("ApplicationHistoryServer", null);
>>>>>>> 1f8919f3
    super.serviceInit(conf);
  }

  @Override
  protected void serviceStart() throws Exception {
    try {
      doSecureLogin(getConfig());
    } catch (IOException ie) {
      throw new YarnRuntimeException("Failed to login", ie);
    }

    startWebApp();
    super.serviceStart();
  }

  @Override
  protected void serviceStop() throws Exception {
    if (webApp != null) {
      webApp.stop();
    }

    DefaultMetricsSystem.shutdown();
    super.serviceStop();
  }

  @Private
  @VisibleForTesting
  public ApplicationHistoryClientService getClientService() {
    return this.ahsClientService;
  }

  protected ApplicationHistoryClientService createApplicationHistoryClientService(
      ApplicationHistoryManager historyManager) {
    return new ApplicationHistoryClientService(historyManager);
  }

  protected ApplicationHistoryManager createApplicationHistory() {
    return new ApplicationHistoryManagerImpl();
  }

  protected ApplicationHistoryManager getApplicationHistory() {
    return this.historyManager;
  }

  static ApplicationHistoryServer launchAppHistoryServer(String[] args) {
    Thread
        .setDefaultUncaughtExceptionHandler(new YarnUncaughtExceptionHandler());
    StringUtils
        .startupShutdownMessage(ApplicationHistoryServer.class, args, LOG);
    ApplicationHistoryServer appHistoryServer = null;
    try {
      appHistoryServer = new ApplicationHistoryServer();
      ShutdownHookManager.get()
          .addShutdownHook(new CompositeServiceShutdownHook(appHistoryServer),
              SHUTDOWN_HOOK_PRIORITY);
      YarnConfiguration conf = new YarnConfiguration();
      appHistoryServer.init(conf);
      appHistoryServer.start();
    } catch (Throwable t) {
      LOG.fatal("Error starting ApplicationHistoryServer", t);
      ExitUtil.terminate(-1, "Error starting ApplicationHistoryServer");
    }
    return appHistoryServer;
  }

  public static void main(String[] args) {
    launchAppHistoryServer(args);
  }

  protected ApplicationHistoryManager createApplicationHistoryManager(
      Configuration conf) {
    return new ApplicationHistoryManagerImpl();
  }

  protected TimelineStore createTimelineStore(Configuration conf) {
    return ReflectionUtils.newInstance(
        conf.getClass(YarnConfiguration.TIMELINE_SERVICE_STORE,
            LeveldbTimelineStore.class, TimelineStore.class), conf);
  }

<<<<<<< HEAD
  protected TimelineACLsManager createTimelineACLsManager(Configuration conf) {
    return new TimelineACLsManager(conf);
=======
  protected TimelineDelegationTokenSecretManagerService
    createTimelineDelegationTokenSecretManagerService(Configuration conf) {
    return new TimelineDelegationTokenSecretManagerService();
>>>>>>> 1f8919f3
  }

  protected void startWebApp() {
    Configuration conf = getConfig();
<<<<<<< HEAD
=======
    // Play trick to make the customized filter will only be loaded by the
    // timeline server when security is enabled and Kerberos authentication
    // is used.
    if (UserGroupInformation.isSecurityEnabled()
            && conf
                .get(TimelineAuthenticationFilterInitializer.PREFIX + "type", "")
                .equals("kerberos")) {
      String initializers = conf.get("hadoop.http.filter.initializers");
      initializers =
              initializers == null || initializers.length() == 0 ? "" : ","
                + initializers;
      if (!initializers.contains(
              TimelineAuthenticationFilterInitializer.class.getName())) {
        conf.set("hadoop.http.filter.initializers",
                TimelineAuthenticationFilterInitializer.class.getName()
                  + initializers);
      }
    }
>>>>>>> 1f8919f3
    String bindAddress = WebAppUtils.getAHSWebAppURLWithoutScheme(conf);
    LOG.info("Instantiating AHSWebApp at " + bindAddress);
    try {
      AHSWebApp ahsWebApp = AHSWebApp.getInstance();
      ahsWebApp.setApplicationHistoryManager(historyManager);
      ahsWebApp.setTimelineStore(timelineStore);
      ahsWebApp.setTimelineDelegationTokenSecretManagerService(secretManagerService);
      webApp = WebApps
          .$for("applicationhistory", ApplicationHistoryClientService.class,
              ahsClientService, "ws")
          .with(conf).at(bindAddress).start(ahsWebApp);
    } catch (Exception e) {
      String msg = "AHSWebApp failed to start.";
      LOG.error(msg, e);
      throw new YarnRuntimeException(msg, e);
    }
  }

  /**
   * @return ApplicationTimelineStore
   */
  @Private
  @VisibleForTesting
  public TimelineStore getTimelineStore() {
    return timelineStore;
  }

  private void doSecureLogin(Configuration conf) throws IOException {
    InetSocketAddress socAddr = getBindAddress(conf);
    SecurityUtil.login(conf, YarnConfiguration.TIMELINE_SERVICE_KEYTAB,
            YarnConfiguration.TIMELINE_SERVICE_PRINCIPAL, socAddr.getHostName());
  }

  /**
   * Retrieve the timeline server bind address from the configuration
   *
   * @param conf
   * @return InetSocketAddress
   */
  private static InetSocketAddress getBindAddress(Configuration conf) {
    return conf.getSocketAddr(YarnConfiguration.TIMELINE_SERVICE_ADDRESS,
            YarnConfiguration.DEFAULT_TIMELINE_SERVICE_ADDRESS,
            YarnConfiguration.DEFAULT_TIMELINE_SERVICE_PORT);
  }
}<|MERGE_RESOLUTION|>--- conflicted
+++ resolved
@@ -41,12 +41,9 @@
 import org.apache.hadoop.yarn.exceptions.YarnRuntimeException;
 import org.apache.hadoop.yarn.server.applicationhistoryservice.timeline.LeveldbTimelineStore;
 import org.apache.hadoop.yarn.server.applicationhistoryservice.timeline.TimelineStore;
-<<<<<<< HEAD
 import org.apache.hadoop.yarn.server.applicationhistoryservice.timeline.security.TimelineACLsManager;
-=======
 import org.apache.hadoop.yarn.server.applicationhistoryservice.timeline.security.TimelineAuthenticationFilterInitializer;
 import org.apache.hadoop.yarn.server.applicationhistoryservice.timeline.security.TimelineDelegationTokenSecretManagerService;
->>>>>>> 1f8919f3
 import org.apache.hadoop.yarn.server.applicationhistoryservice.webapp.AHSWebApp;
 import org.apache.hadoop.yarn.webapp.WebApp;
 import org.apache.hadoop.yarn.webapp.WebApps;
@@ -62,19 +59,12 @@
   private static final Log LOG =
       LogFactory.getLog(ApplicationHistoryServer.class);
 
-<<<<<<< HEAD
-  ApplicationHistoryClientService ahsClientService;
-  ApplicationHistoryManager historyManager;
-  TimelineStore timelineStore;
-  TimelineACLsManager timelineACLsManager;
-  private WebApp webApp;
-=======
   protected ApplicationHistoryClientService ahsClientService;
   protected ApplicationHistoryManager historyManager;
   protected TimelineStore timelineStore;
   protected TimelineDelegationTokenSecretManagerService secretManagerService;
+  protected TimelineACLsManager timelineACLsManager;
   protected WebApp webApp;
->>>>>>> 1f8919f3
 
   public ApplicationHistoryServer() {
     super(ApplicationHistoryServer.class.getName());
@@ -88,14 +78,12 @@
     addService((Service) historyManager);
     timelineStore = createTimelineStore(conf);
     addIfService(timelineStore);
-<<<<<<< HEAD
-    timelineACLsManager = createTimelineACLsManager(conf);
-=======
+
     secretManagerService = createTimelineDelegationTokenSecretManagerService(conf);
     addService(secretManagerService);
     DefaultMetricsSystem.initialize("ApplicationHistoryServer");
     JvmMetrics.initSingleton("ApplicationHistoryServer", null);
->>>>>>> 1f8919f3
+
     super.serviceInit(conf);
   }
 
@@ -176,20 +164,16 @@
             LeveldbTimelineStore.class, TimelineStore.class), conf);
   }
 
-<<<<<<< HEAD
-  protected TimelineACLsManager createTimelineACLsManager(Configuration conf) {
-    return new TimelineACLsManager(conf);
-=======
   protected TimelineDelegationTokenSecretManagerService
     createTimelineDelegationTokenSecretManagerService(Configuration conf) {
     return new TimelineDelegationTokenSecretManagerService();
->>>>>>> 1f8919f3
-  }
+  }
+    protected TimelineACLsManager createTimelineACLsManager(Configuration conf) {
+        return new TimelineACLsManager(conf);
+    }
 
   protected void startWebApp() {
     Configuration conf = getConfig();
-<<<<<<< HEAD
-=======
     // Play trick to make the customized filter will only be loaded by the
     // timeline server when security is enabled and Kerberos authentication
     // is used.
@@ -208,7 +192,6 @@
                   + initializers);
       }
     }
->>>>>>> 1f8919f3
     String bindAddress = WebAppUtils.getAHSWebAppURLWithoutScheme(conf);
     LOG.info("Instantiating AHSWebApp at " + bindAddress);
     try {
