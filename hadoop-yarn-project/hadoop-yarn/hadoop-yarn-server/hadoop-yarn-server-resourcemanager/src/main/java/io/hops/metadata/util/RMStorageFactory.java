--- conflicted
+++ resolved
@@ -69,12 +69,6 @@
     return dStorageFactory.getConnector();
   }
 
-<<<<<<< HEAD
-  public static void kickTheNdbEventStreamingAPI(boolean isLeader) throws
-          StorageInitializtionException {
-    dNdbEventStreaming = DalDriver.loadHopsNdbEventStreamingLib(
-            YarnAPIStorageFactory.NDB_EVENT_STREAMING_FOR_DISTRIBUTED_SERVICE);
-=======
   public static void kickTheNdbEventStreamingAPI(boolean isLeader,
           Configuration conf) throws
           StorageInitializtionException {
@@ -85,7 +79,6 @@
             YarnConfiguration.DEFAULT_EVENT_SHEDULER_CONFIG_PATH), conf.get(
                     YarnConfiguration.EVENT_RT_CONFIG_PATH,
                     YarnConfiguration.DEFAULT_EVENT_RT_CONFIG_PATH));
->>>>>>> 77b50fac
     dNdbEventStreaming.startHopsNdbEvetAPISession(isLeader);
   }
   
