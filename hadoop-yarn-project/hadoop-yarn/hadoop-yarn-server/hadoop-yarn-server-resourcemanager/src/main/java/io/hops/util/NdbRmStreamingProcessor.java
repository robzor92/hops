--- conflicted
+++ resolved
@@ -25,24 +25,10 @@
 
     private final ExecutorService exec;
 
-<<<<<<< HEAD
-    @Override
-    public void start() {
-        if (!active) {
-            active = true;
-            LOG.debug("HOP :: Start retrieving thread");
-            retrievingThread = new Thread(new RetrievingThread());
-            //retrievingThread.setName("event retriever");
-            retrievingThread.start();
-        } else {
-            LOG.error("HOP :: NDB event retriever is already active");
-        }
-=======
     public NdbRmStreamingProcessor(RMContext rmContext) {
         super(rmContext, "RM Event retriever");
         setRetrievingRunnable(new RetrievingThread());
         exec = Executors.newCachedThreadPool();
->>>>>>> 3206c0e2
     }
 
     public void printHopsRMNodeComps(RMNodeComps hopRMNodeNDBCompObject) {
@@ -159,7 +145,6 @@
 
                             try {
                                 rmNode = DBUtility.processHopRMNodeCompsForScheduler(hopRMNodeCompObj, rmContext);
-
                                 LOG.debug("HOP :: RetrievingThread RMNode: " + rmNode);
 
                                 if (rmNode != null) {
