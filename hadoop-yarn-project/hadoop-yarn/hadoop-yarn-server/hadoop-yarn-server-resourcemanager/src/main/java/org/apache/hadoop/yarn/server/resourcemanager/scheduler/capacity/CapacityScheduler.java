/**
 * Licensed to the Apache Software Foundation (ASF) under one
 * or more contributor license agreements.  See the NOTICE file
 * distributed with this work for additional information
 * regarding copyright ownership.  The ASF licenses this file
 * to you under the Apache License, Version 2.0 (the
 * "License"); you may not use this file except in compliance
 * with the License.  You may obtain a copy of the License at
 *
 *     http://www.apache.org/licenses/LICENSE-2.0
 *
 * Unless required by applicable law or agreed to in writing, software
 * distributed under the License is distributed on an "AS IS" BASIS,
 * WITHOUT WARRANTIES OR CONDITIONS OF ANY KIND, either express or implied.
 * See the License for the specific language governing permissions and
 * limitations under the License.
 */

package org.apache.hadoop.yarn.server.resourcemanager.scheduler.capacity;

import com.google.common.annotations.VisibleForTesting;
import io.hops.ha.common.TransactionState;
import io.hops.ha.common.TransactionStateImpl;
import io.hops.metadata.yarn.entity.AppSchedulingInfo;
import org.apache.commons.logging.Log;
import org.apache.commons.logging.LogFactory;
import org.apache.hadoop.classification.InterfaceAudience.LimitedPrivate;
import org.apache.hadoop.classification.InterfaceAudience.Private;
import org.apache.hadoop.classification.InterfaceStability.Evolving;
import org.apache.hadoop.conf.Configurable;
import org.apache.hadoop.conf.Configuration;
import org.apache.hadoop.security.AccessControlException;
import org.apache.hadoop.security.UserGroupInformation;
import org.apache.hadoop.yarn.api.records.ApplicationAttemptId;
import org.apache.hadoop.yarn.api.records.ApplicationId;
import org.apache.hadoop.yarn.api.records.Container;
import org.apache.hadoop.yarn.api.records.ContainerId;
import org.apache.hadoop.yarn.api.records.ContainerStatus;
import org.apache.hadoop.yarn.api.records.NodeId;
import org.apache.hadoop.yarn.api.records.QueueACL;
import org.apache.hadoop.yarn.api.records.QueueInfo;
import org.apache.hadoop.yarn.api.records.QueueUserACLInfo;
import org.apache.hadoop.yarn.api.records.ResourceRequest;
import org.apache.hadoop.yarn.conf.YarnConfiguration;
import org.apache.hadoop.yarn.exceptions.YarnRuntimeException;
import org.apache.hadoop.yarn.server.resourcemanager.RMAuditLogger;
import org.apache.hadoop.yarn.server.resourcemanager.RMAuditLogger.AuditConstants;
import org.apache.hadoop.yarn.server.resourcemanager.RMContext;
import org.apache.hadoop.yarn.server.resourcemanager.recovery.RMStateStore.RMState;
import org.apache.hadoop.yarn.server.resourcemanager.rmapp.*;
import org.apache.hadoop.yarn.server.resourcemanager.rmapp.attempt.RMAppAttempt;
import org.apache.hadoop.yarn.server.resourcemanager.rmapp.attempt.RMAppAttemptEvent;
import org.apache.hadoop.yarn.server.resourcemanager.rmapp.attempt.RMAppAttemptEventType;
import org.apache.hadoop.yarn.server.resourcemanager.rmapp.attempt.RMAppAttemptState;
import org.apache.hadoop.yarn.server.resourcemanager.rmcontainer.RMContainer;
import org.apache.hadoop.yarn.server.resourcemanager.rmcontainer.RMContainerEventType;
import org.apache.hadoop.yarn.server.resourcemanager.rmcontainer.RMContainerImpl;
import org.apache.hadoop.yarn.server.resourcemanager.rmcontainer.RMContainerState;
import org.apache.hadoop.yarn.server.resourcemanager.rmnode.RMNode;
import org.apache.hadoop.yarn.server.resourcemanager.rmnode.RMNodeCleanContainerEvent;
import org.apache.hadoop.yarn.server.resourcemanager.rmnode.UpdatedContainerInfo;
import org.apache.hadoop.yarn.server.resourcemanager.scheduler.AbstractYarnScheduler;
import org.apache.hadoop.yarn.server.resourcemanager.scheduler.Allocation;
import org.apache.hadoop.yarn.server.resourcemanager.scheduler.PreemptableResourceScheduler;
import org.apache.hadoop.yarn.server.resourcemanager.scheduler.SchedulerUtils;
import org.apache.hadoop.yarn.server.resourcemanager.scheduler.common.fica.FiCaSchedulerApp;
import org.apache.hadoop.yarn.server.resourcemanager.scheduler.common.fica.FiCaSchedulerNode;
import org.apache.hadoop.yarn.server.resourcemanager.scheduler.event.AppAddedSchedulerEvent;
import org.apache.hadoop.yarn.server.resourcemanager.scheduler.event.AppAttemptAddedSchedulerEvent;
import org.apache.hadoop.yarn.server.resourcemanager.scheduler.event.AppAttemptRemovedSchedulerEvent;
import org.apache.hadoop.yarn.server.resourcemanager.scheduler.event.AppRemovedSchedulerEvent;
import org.apache.hadoop.yarn.server.resourcemanager.scheduler.event.ContainerExpiredSchedulerEvent;
import org.apache.hadoop.yarn.server.resourcemanager.scheduler.event.NodeAddedSchedulerEvent;
import org.apache.hadoop.yarn.server.resourcemanager.scheduler.event.NodeRemovedSchedulerEvent;
import org.apache.hadoop.yarn.server.resourcemanager.scheduler.event.NodeUpdateSchedulerEvent;
import org.apache.hadoop.yarn.server.resourcemanager.scheduler.event.SchedulerEvent;
import org.apache.hadoop.yarn.server.resourcemanager.security.RMContainerTokenSecretManager;
import org.apache.hadoop.yarn.server.utils.Lock;
import org.apache.hadoop.yarn.util.resource.ResourceCalculator;
import org.apache.hadoop.yarn.util.resource.Resources;

import com.google.common.base.Preconditions;

import java.io.IOException;
import java.io.InputStream;
import java.util.ArrayList;
import java.util.Collection;
import java.util.Comparator;
import java.util.HashMap;
import java.util.List;
import java.util.Map;
import java.util.Random;
import java.util.concurrent.ConcurrentHashMap;
import java.util.concurrent.atomic.AtomicBoolean;
import java.util.concurrent.atomic.AtomicInteger;
import org.apache.hadoop.yarn.server.resourcemanager.scheduler.QueueMetrics;
import org.apache.hadoop.yarn.server.resourcemanager.scheduler.SchedulerApplication;
import org.apache.hadoop.yarn.util.ConverterUtils;

@LimitedPrivate("yarn")
@Evolving
@SuppressWarnings("unchecked")
public class CapacityScheduler extends
        AbstractYarnScheduler<FiCaSchedulerApp, FiCaSchedulerNode>
        implements PreemptableResourceScheduler, CapacitySchedulerContext,
        Configurable {

  private static final Log LOG = LogFactory.getLog(CapacityScheduler.class);

  private CSQueue root;
    // timeout to join when we stop this service
  protected final long THREAD_JOIN_TIMEOUT_MS = 1000;

  static final Comparator<CSQueue> queueComparator = new Comparator<CSQueue>() {
    @Override
    public int compare(CSQueue q1, CSQueue q2) {
      if (q1.getUsedCapacity() < q2.getUsedCapacity()) {
        return -1;
      } else if (q1.getUsedCapacity() > q2.getUsedCapacity()) {
        return 1;
      }

      return q1.getQueuePath().compareTo(q2.getQueuePath());
    }
  };

  static final Comparator<FiCaSchedulerApp> applicationComparator =
      new Comparator<FiCaSchedulerApp>() {
            @Override
            public int compare(FiCaSchedulerApp a1, FiCaSchedulerApp a2) {
              return a1.getApplicationId().compareTo(a2.getApplicationId());
            }
          };

  @Override
  public void setConf(Configuration conf) {
    yarnConf = conf;
  }

  private void validateConf(Configuration conf) {
    // validate scheduler memory allocation setting
    int minMem =
        conf.getInt(YarnConfiguration.RM_SCHEDULER_MINIMUM_ALLOCATION_MB,
            YarnConfiguration.DEFAULT_RM_SCHEDULER_MINIMUM_ALLOCATION_MB);
    int maxMem =
        conf.getInt(YarnConfiguration.RM_SCHEDULER_MAXIMUM_ALLOCATION_MB,
            YarnConfiguration.DEFAULT_RM_SCHEDULER_MAXIMUM_ALLOCATION_MB);

    if (minMem <= 0 || minMem > maxMem) {
      throw new YarnRuntimeException(
          "Invalid resource scheduler memory" + " allocation configuration" +
              ", " + YarnConfiguration.RM_SCHEDULER_MINIMUM_ALLOCATION_MB +
              "=" + minMem + ", " +
              YarnConfiguration.RM_SCHEDULER_MAXIMUM_ALLOCATION_MB + "=" +
              maxMem + ", min and max should be greater than 0" +
              ", max should be no smaller than min.");
    }

    // validate scheduler vcores allocation setting
    int minVcores =
        conf.getInt(YarnConfiguration.RM_SCHEDULER_MINIMUM_ALLOCATION_VCORES,
            YarnConfiguration.DEFAULT_RM_SCHEDULER_MINIMUM_ALLOCATION_VCORES);
    int maxVcores =
        conf.getInt(YarnConfiguration.RM_SCHEDULER_MAXIMUM_ALLOCATION_VCORES,
            YarnConfiguration.DEFAULT_RM_SCHEDULER_MAXIMUM_ALLOCATION_VCORES);

    if (minVcores <= 0 || minVcores > maxVcores) {
      throw new YarnRuntimeException(
          "Invalid resource scheduler vcores" + " allocation configuration" +
              ", " + YarnConfiguration.RM_SCHEDULER_MINIMUM_ALLOCATION_VCORES +
              "=" + minVcores + ", " +
              YarnConfiguration.RM_SCHEDULER_MAXIMUM_ALLOCATION_VCORES + "=" +
              maxVcores + ", min and max should be greater than 0" +
              ", max should be no smaller than min.");
    }
  }

  @Override
  public Configuration getConf() {
    return yarnConf;
  }

  private CapacitySchedulerConfiguration conf;
  private Configuration yarnConf;

  private Map<String, CSQueue> queues = 
          new ConcurrentHashMap<String, CSQueue>();  //recovered

  private AtomicInteger numNodeManagers = new AtomicInteger(0);   //recovered

  private ResourceCalculator calculator;  //from config
  private boolean usePortForNodeName;   //from config

  private boolean scheduleAsynchronously;  //from config
  private AsyncScheduleThread asyncSchedulerThread;  // no need

  /**
   * EXPERT
   */
  private long asyncScheduleInterval;  //from config
  private static final String ASYNC_SCHEDULER_INTERVAL = 
          CapacitySchedulerConfiguration.SCHEDULE_ASYNCHRONOUSLY_PREFIX + 
          ".scheduling-interval-ms";
  private static final long DEFAULT_ASYNC_SCHEDULER_INTERVAL = 5;

  private int maxAllocatedContainersPerRequest = -1;
  
    public CapacityScheduler() {
    super(CapacityScheduler.class.getName());
  }

  @Override
  public QueueMetrics getRootQueueMetrics() {
    return root.getMetrics();
  }

  public CSQueue getRootQueue() {
    return root;
  }

  @Override
  public CapacitySchedulerConfiguration getConfiguration() {
    return conf;
  }

  @Override
  public RMContainerTokenSecretManager getContainerTokenSecretManager() {
    return this.rmContext.getContainerTokenSecretManager();
  }

  @Override
  public Comparator<FiCaSchedulerApp> getApplicationComparator() {
    return applicationComparator;
  }

  @Override
  public ResourceCalculator getResourceCalculator() {
    return calculator;
  }

  @Override
  public Comparator<CSQueue> getQueueComparator() {
    return queueComparator;
  }

  @Override
  public int getNumClusterNodes() {
    return numNodeManagers.get();
   }

  @Override
  public synchronized RMContext getRMContext() {
    return this.rmContext;
  }

//TransactionState transactionState
 @Override
   public synchronized void setRMContext(RMContext rmContext) {
    this.rmContext = rmContext;
  }

  private synchronized void initScheduler(Configuration configuration) throws
      IOException {
    this.conf = loadCapacitySchedulerConfiguration(configuration);
    validateConf(this.conf);
    this.minimumAllocation = this.conf.getMinimumAllocation();
    this.maximumAllocation = this.conf.getMaximumAllocation();
    this.calculator = this.conf.getResourceCalculator();
    this.usePortForNodeName = this.conf.getUsePortForNodeName();
    this.applications =
        new ConcurrentHashMap<ApplicationId,
            SchedulerApplication<FiCaSchedulerApp>>();

    initializeQueues(this.conf);

    scheduleAsynchronously = this.conf.getScheduleAynschronously();
    asyncScheduleInterval =
        this.conf.getLong(ASYNC_SCHEDULER_INTERVAL,
            DEFAULT_ASYNC_SCHEDULER_INTERVAL);
    if (scheduleAsynchronously) {
      asyncSchedulerThread = new AsyncScheduleThread(this);
    }

    LOG.info("Initialized CapacityScheduler with " +
        "calculator=" + getResourceCalculator().getClass() + ", " +
        "minimumAllocation=<" + getMinimumResourceCapability() + ">, " +
        "maximumAllocation=<" + getMaximumResourceCapability() + ">, " +
        "asynchronousScheduling=" + scheduleAsynchronously + ", " +
        "asyncScheduleInterval=" + asyncScheduleInterval + "ms");
  }

  private synchronized void startSchedulerThreads() {
    if (scheduleAsynchronously) {
      Preconditions.checkNotNull(asyncSchedulerThread,
          "asyncSchedulerThread is null");
      asyncSchedulerThread.start();
    }
  }

  @Override
  public void serviceInit(Configuration conf) throws Exception {
    Configuration configuration = new Configuration(conf);
    initScheduler(configuration);
    super.serviceInit(conf);
  }

  @Override
  public void serviceStart() throws Exception {
    startSchedulerThreads();
    super.serviceStart();
  }

  @Override
  public void serviceStop() throws Exception {
    synchronized (this) {
      if (scheduleAsynchronously && asyncSchedulerThread != null) {
        asyncSchedulerThread.interrupt();
        asyncSchedulerThread.join(THREAD_JOIN_TIMEOUT_MS);
      }
    }
      super.serviceStop();
  }

  @Override
  public synchronized void
  reinitialize(Configuration conf, RMContext rmContext, TransactionState transactionState)
          throws IOException {
    Configuration configuration = new Configuration(conf);
    CapacitySchedulerConfiguration oldConf = this.conf;
    this.conf = loadCapacitySchedulerConfiguration(configuration);
    validateConf(this.conf);
    try {
      LOG.info("Re-initializing queues...");
      reinitializeQueues(this.conf, transactionState);
    } catch (Throwable t) {
      this.conf = oldConf;
      throw new IOException("Failed to re-init queues", t);
    }  
    
  }

  long getAsyncScheduleInterval() {
    return asyncScheduleInterval;
  }

  private final static Random random = new Random(System.currentTimeMillis());

  /**
   * Schedule on all nodes by starting at a random point.
   *
   * @param cs
   */
  static void schedule(CapacityScheduler cs,
      TransactionState transactionState) {
    // First randomize the start point
    int current = 0;
    Collection<FiCaSchedulerNode> nodes = cs.getAllNodes().values();
    int start = random.nextInt(nodes.size());
    for (FiCaSchedulerNode node : nodes) {
      if (current++ >= start) {
        cs.allocateContainersToNode(node, transactionState);
      }
    }
    // Now, just get everyone to be safe
    for (FiCaSchedulerNode node : nodes) {
      cs.allocateContainersToNode(node, transactionState);
    }
    try {
      Thread.sleep(cs.getAsyncScheduleInterval());
    } catch (InterruptedException e) {
    }
  }

  static class AsyncScheduleThread extends Thread {

    private final CapacityScheduler cs;
    private AtomicBoolean runSchedules = new AtomicBoolean(false);

    public AsyncScheduleThread(CapacityScheduler cs) {
      this.cs = cs;
      setDaemon(true);
    }

    @Override
    public void run() {
      while (true) {
        if (!runSchedules.get()) {
          try {
            Thread.sleep(100);
          } catch (InterruptedException ie) {
          }
        } else {
          schedule(cs, null);
        }
      }
    }

    public void beginSchedule() {
      runSchedules.set(true);
    }

    public void suspendSchedule() {
      runSchedules.set(false);
    }

  }

  @Private
  public static final String ROOT_QUEUE =
      CapacitySchedulerConfiguration.PREFIX +
          CapacitySchedulerConfiguration.ROOT;

  static class QueueHook {
    public CSQueue hook(CSQueue queue) {
      return queue;
    }
  }

  private static final QueueHook noop = new QueueHook();

  @Lock(CapacityScheduler.class)
  private void initializeQueues(CapacitySchedulerConfiguration conf)
          throws IOException {

    root = parseQueue(this, conf, null, CapacitySchedulerConfiguration.ROOT,
                    queues, queues, noop);
    LOG.info("Initialized root queue " + root);
  }

  @Lock(CapacityScheduler.class)
  private void reinitializeQueues(CapacitySchedulerConfiguration conf,
          TransactionState transactionState)
          throws IOException {
    // Parse new queues
    Map<String, CSQueue> newQueues = new HashMap<String, CSQueue>();
    CSQueue newRoot =
        parseQueue(this, conf, null, CapacitySchedulerConfiguration.ROOT,
                    newQueues, queues, noop);

    // Ensure all existing queues are still present
    validateExistingQueues(queues, newQueues);

    // Add new queues
    addNewQueues(queues, newQueues);

    // Re-configure queues
    root.reinitialize(newRoot, clusterResource, transactionState);
  }

  /**
   * Ensure all existing queues are present. Queues cannot be deleted
   *
   * @param queues
   *     existing queues
   * @param newQueues
   *     new queues
   */
  @Lock(CapacityScheduler.class)
  private void validateExistingQueues(Map<String, CSQueue> queues,
      Map<String, CSQueue> newQueues) throws IOException {
    for (String queue : queues.keySet()) {
      if (!newQueues.containsKey(queue)) {
        throw new IOException(queue + " cannot be found during refresh!");
      }
    }
  }

  /**
   * Add the new queues (only) to our list of queues...
   * ... be careful, do not overwrite existing queues.
   *
   * @param queues
   * @param newQueues
   */
  @Lock(CapacityScheduler.class)
  private void addNewQueues(Map<String, CSQueue> queues,
      Map<String, CSQueue> newQueues) {
    for (Map.Entry<String, CSQueue> e : newQueues.entrySet()) {
      String queueName = e.getKey();
      CSQueue queue = e.getValue();
      if (!queues.containsKey(queueName)) {
        queues.put(queueName, queue);
      }
    }
  }

  @Lock(CapacityScheduler.class)
  static CSQueue parseQueue(CapacitySchedulerContext csContext,
      CapacitySchedulerConfiguration conf, CSQueue parent, String queueName,
      Map<String, CSQueue> queues, Map<String, CSQueue> oldQueues,
          QueueHook hook) throws IOException {
    CSQueue queue;
    String[] childQueueNames = conf.getQueues((parent == null) ? queueName :
        (parent.getQueuePath() + "." + queueName));
    if (childQueueNames == null || childQueueNames.length == 0) {
      if (null == parent) {
        throw new IllegalStateException(
                "Queue configuration missing child queue names for " + queueName);
      }
      queue =
          new LeafQueue(csContext, queueName, parent, oldQueues.get(queueName));

      // Used only for unit tests
      queue = hook.hook(queue);
    } else {
      ParentQueue parentQueue = new ParentQueue(csContext, queueName, parent,
          oldQueues.get(queueName));

      // Used only for unit tests
      queue = hook.hook(parentQueue);

      List<CSQueue> childQueues = new ArrayList<CSQueue>();
      for (String childQueueName : childQueueNames) {
        CSQueue childQueue =
            parseQueue(csContext, conf, queue, childQueueName, queues,
                oldQueues, hook);
        childQueues.add(childQueue);
      }
      parentQueue.setChildQueues(childQueues);
    }

    if (queue instanceof LeafQueue == true && queues.containsKey(queueName) &&
        queues.get(queueName) instanceof LeafQueue == true) {
      throw new IOException("Two leaf queues were named " + queueName +
          ". Leaf queue names must be distinct");
    }
    queues.put(queueName, queue);

    LOG.info("Initialized queue: " + queue);
    return queue;
  }

  synchronized CSQueue getQueue(String queueName) {
    return queues.get(queueName);
  }

  private synchronized void addApplication(ApplicationId applicationId,
          String queueName, String user, TransactionState transactionState) {
    // santiy checks.
    CSQueue queue = getQueue(queueName);
    if (queue == null) {
      String message = "Application " + applicationId +
          " submitted by user " + user + " to unknown queue: " + queueName;
      this.rmContext.getDispatcher().getEventHandler().handle(
          new RMAppRejectedEvent(applicationId, message, transactionState));
      return;
    }
    if (!(queue instanceof LeafQueue)) {
      String message = "Application " + applicationId +
          " submitted by user " + user + " to non-leaf queue: " + queueName;
      this.rmContext.getDispatcher().getEventHandler().handle(
          new RMAppRejectedEvent(applicationId, message, transactionState));
      return;
    }
    // Submit to the queue
    try {
      queue.submitApplication(applicationId, user, queueName, transactionState);
    } catch (AccessControlException ace) {
      LOG.info("Failed to submit application " + applicationId + " to queue " +
          queueName + " from user " + user, ace);
      this.rmContext.getDispatcher().getEventHandler().handle(
          new RMAppRejectedEvent(applicationId, ace.toString(),
                              transactionState));
      return;
    }
    SchedulerApplication<FiCaSchedulerApp> application =
            new SchedulerApplication<FiCaSchedulerApp>(queue, user);
    applications.put(applicationId, application);

    if (transactionState != null) {
      ((TransactionStateImpl) transactionState).getSchedulerApplicationInfos(applicationId).
              setSchedulerApplicationtoAdd(application, applicationId);
    }
    
    LOG.info("Accepted application " + applicationId + " from user: " + user +
        ", in queue: " + queueName);
    rmContext.getDispatcher().getEventHandler().handle(
        new RMAppEvent(applicationId, RMAppEventType.APP_ACCEPTED,
            transactionState));
  }

  private synchronized void addApplicationAttempt(
          ApplicationAttemptId applicationAttemptId,
          boolean transferStateFromPreviousAttempt,
          TransactionState transactionState) {
    SchedulerApplication<FiCaSchedulerApp> application =
        applications.get(applicationAttemptId.getApplicationId());
    CSQueue queue = (CSQueue) application.getQueue();

    FiCaSchedulerApp attempt = 
      new FiCaSchedulerApp(applicationAttemptId, application.getUser(), queue,
          queue.getActiveUsersManager(), rmContext, 
              maxAllocatedContainersPerRequest);
    if (transferStateFromPreviousAttempt) {
      attempt
          .transferStateFromPreviousAttempt(application.getCurrentAppAttempt());
    }

    application.setCurrentAppAttempt(attempt, transactionState);

    if (transactionState != null) {
      ((TransactionStateImpl) transactionState).getSchedulerApplicationInfos(
              applicationAttemptId.getApplicationId()).
              setFiCaSchedulerAppInfo(attempt);
    }

    queue.submitApplicationAttempt(attempt, application.getUser(),
            transactionState);
    LOG.info("Added Application Attempt " + applicationAttemptId +
        " to scheduler from user " + application.getUser() + " in queue " +
        queue.getQueueName());
    rmContext.getDispatcher().getEventHandler().handle(
            new RMAppAttemptEvent(applicationAttemptId,
                    RMAppAttemptEventType.ATTEMPT_ADDED, transactionState));
  }

  private synchronized void doneApplication(ApplicationId applicationId,
          RMAppState finalState, TransactionState transactionState) {
    SchedulerApplication<FiCaSchedulerApp> application = applications.get(applicationId);
    if (application == null) {
      // The AppRemovedSchedulerEvent maybe sent on recovery for completed apps,
      // ignore it.
      LOG.warn("Couldn't find application " + applicationId);
      return;
    }
    CSQueue queue = (CSQueue) application.getQueue();
    if (!(queue instanceof LeafQueue)) {
      LOG.error("Cannot finish application " + "from non-leaf queue: " +
          queue.getQueueName());
    } else {
      queue.finishApplication(applicationId, application.getUser());
    }
    application.stop(finalState);
    applications.remove(applicationId);

    if (transactionState != null) {
      ((TransactionStateImpl) transactionState).getSchedulerApplicationInfos(applicationId).
              setApplicationIdtoRemove(applicationId);
    }
  }

  private synchronized void doneApplicationAttempt(
          ApplicationAttemptId applicationAttemptId,
          RMAppAttemptState rmAppAttemptFinalState, boolean keepContainers,
          TransactionState transactionState) {
    LOG.info("Application Attempt " + applicationAttemptId + " is done." +
        " finalState=" + rmAppAttemptFinalState);

    FiCaSchedulerApp attempt = getApplicationAttempt(applicationAttemptId);
    SchedulerApplication<FiCaSchedulerApp> application =
        applications.get(applicationAttemptId.getApplicationId());

    if (application == null || attempt == null) {
      LOG.info(
          "Unknown application " + applicationAttemptId + " has completed!");
      return;
    }

    // Release all the allocated, acquired, running containers
    for (RMContainer rmContainer : attempt.getLiveContainers()) {
      if (keepContainers &&
          rmContainer.getState().equals(RMContainerState.RUNNING)) {
        // do not kill the running container in the case of work-preserving AM
        // restart.
        LOG.info("Skip killing " + rmContainer.getContainerId());
        continue;
      }
      completedContainer(rmContainer, SchedulerUtils
              .createAbnormalContainerStatus(rmContainer.getContainerId(),
                      SchedulerUtils.COMPLETED_APPLICATION),
              RMContainerEventType.KILL, transactionState);
    }

    // Release all reserved containers
    for (RMContainer rmContainer : attempt.getReservedContainers()) {
      completedContainer(rmContainer, SchedulerUtils
              .createAbnormalContainerStatus(rmContainer.getContainerId(),
                  "Application Complete"), RMContainerEventType.KILL,
          transactionState);
    }

    // Clean up pending requests, metrics etc.
    attempt.stop(rmAppAttemptFinalState, transactionState);

    // Inform the queue
    String queueName = attempt.getQueue().getQueueName();
    CSQueue queue = queues.get(queueName);
    if (!(queue instanceof LeafQueue)) {
      LOG.error(
          "Cannot finish application " + "from non-leaf queue: " + queueName);
    } else {
      queue.finishApplicationAttempt(attempt, queue.getQueueName(),
              transactionState);
    }
  }

  @Override
  @Lock(Lock.NoLock.class)
  public Allocation allocate(ApplicationAttemptId applicationAttemptId,
          List<ResourceRequest> ask, List<ContainerId> release,
          List<String> blacklistAdditions, List<String> blacklistRemovals,
          TransactionState transactionState) {

    FiCaSchedulerApp application = getApplicationAttempt(applicationAttemptId);
    if (application == null) {
      LOG.info("Calling allocate on removed " +
          "or non existant application " + applicationAttemptId);
      return EMPTY_ALLOCATION;
    }

    // Sanity check
    SchedulerUtils
        .normalizeRequests(ask, getResourceCalculator(), getClusterResource(),
            getMinimumResourceCapability(), maximumAllocation);

    // Release containers
    for (ContainerId releasedContainerId : release) {
      RMContainer rmContainer = getRMContainer(releasedContainerId);
      if (rmContainer == null) {
        RMAuditLogger
            .logFailure(application.getUser(), AuditConstants.RELEASE_CONTAINER,
                "Unauthorized access or invalid container", "CapacityScheduler",
                "Trying to release container not owned by app or with invalid id",
                application.getApplicationId(), releasedContainerId);
      }
      completedContainer(rmContainer, SchedulerUtils
              .createAbnormalContainerStatus(releasedContainerId,
                      SchedulerUtils.RELEASED_CONTAINER),
              RMContainerEventType.RELEASED, transactionState);
    }

    synchronized (application) {

      // make sure we aren't stopping/removing the application
      // when the allocate comes in
      if (application.isStopped()) {
        LOG.info("Calling allocate on a stopped " +
            "application " + applicationAttemptId);
        return EMPTY_ALLOCATION;
      }

      if (!ask.isEmpty()) {

        if (LOG.isDebugEnabled()) {
          LOG.debug("allocate: pre-update" +
              " applicationAttemptId=" + applicationAttemptId +
              " application=" + application);
        }
        application.showRequests();

        // Update application requests
        application.updateResourceRequests(ask, transactionState);

        LOG.debug("allocate: post-update");
        application.showRequests();
      }

      if (LOG.isDebugEnabled()) {
        LOG.debug("allocate:" +
            " applicationAttemptId=" + applicationAttemptId +
            " #ask=" + ask.size());
      }

      application.updateBlacklist(blacklistAdditions, blacklistRemovals,
              transactionState);

      return application.getAllocation(getResourceCalculator(), clusterResource,
          getMinimumResourceCapability(), transactionState);
    }
  }

  @Override
  @Lock(Lock.NoLock.class)
  public QueueInfo getQueueInfo(String queueName, boolean includeChildQueues,
      boolean recursive) throws IOException {
    CSQueue queue = null;

    synchronized (this) {
      queue = this.queues.get(queueName);
    }

    if (queue == null) {
      throw new IOException("Unknown queue: " + queueName);
    }
    return queue.getQueueInfo(includeChildQueues, recursive);
  }

  @Override
  @Lock(Lock.NoLock.class)
  public List<QueueUserACLInfo> getQueueUserAclInfo() {
    UserGroupInformation user = null;
    try {
      user = UserGroupInformation.getCurrentUser();
    } catch (IOException ioe) {
      // should never happen
      return new ArrayList<QueueUserACLInfo>();
    }

    return root.getQueueUserAclInfo(user);
  }

  private synchronized void nodeUpdate(RMNode nm,
          TransactionState transactionState) {
    if (LOG.isDebugEnabled()) {
      LOG.debug("nodeUpdate: " + nm + " clusterResources: " + clusterResource);
    }

    FiCaSchedulerNode node = getNode(nm.getNodeID());

    // Update resource if any change
    SchedulerUtils.updateResourceIfChanged(node, nm, clusterResource, LOG,
            transactionState);
    
    if (transactionState != null) {
      ((TransactionStateImpl) transactionState)
              .updateClusterResource(node.getAvailableResource());
    }
    
    List<UpdatedContainerInfo> containerInfoList = 
        nm.pullContainerUpdates(transactionState);
    List<ContainerStatus> newlyLaunchedContainers =
        new ArrayList<ContainerStatus>();
    List<ContainerStatus> completedContainers =
        new ArrayList<ContainerStatus>();
    for (UpdatedContainerInfo containerInfo : containerInfoList) {
      newlyLaunchedContainers
          .addAll(containerInfo.getNewlyLaunchedContainers());
      completedContainers.addAll(containerInfo.getCompletedContainers());
    }

    // Processing the newly launched containers
    for (ContainerStatus launchedContainer : newlyLaunchedContainers) {
      containerLaunchedOnNode(launchedContainer.getContainerId(), node,
              transactionState);
    }

    // Process completed containers
    for (ContainerStatus completedContainer : completedContainers) {
      ContainerId containerId = completedContainer.getContainerId();
      LOG.debug("Container FINISHED: " + containerId);
      completedContainer(getRMContainer(containerId), completedContainer,
          RMContainerEventType.FINISHED, transactionState);
    }

    // Now node data structures are upto date and ready for scheduling.
    if (LOG.isDebugEnabled()) {
      LOG.debug(
          "Node being looked for scheduling " + nm + " availableResource: " +
              node.getAvailableResource());
    }
  }

  private synchronized void allocateContainersToNode(FiCaSchedulerNode node,
          TransactionState transactionState) {

    // Assign new containers...
    // 1. Check for reserved applications
    // 2. Schedule if there are no reservations
    RMContainer reservedContainer = node.getReservedContainer();
    if (reservedContainer != null) {
      FiCaSchedulerApp reservedApplication =
          getCurrentAttemptForContainer(reservedContainer.getContainerId());

      // Try to fulfill the reservation
      LOG.info("Trying to fulfill reservation for application " +
          reservedApplication.getApplicationId() + " on node: " +
          node.getNodeID());

      LeafQueue queue = ((LeafQueue) reservedApplication.getQueue());
      CSAssignment assignment =
          queue.assignContainers(clusterResource, node, transactionState);

      RMContainer excessReservation = assignment.getExcessReservation();
      if (excessReservation != null) {
        Container container = excessReservation.getContainer();
        queue.completedContainer(clusterResource, assignment.getApplication(),
            node, excessReservation, SchedulerUtils
                .createAbnormalContainerStatus(container.getId(),
                        SchedulerUtils.UNRESERVED_CONTAINER),
                RMContainerEventType.RELEASED, null, transactionState);
      }

    }

    // Try to schedule more if there are no reservations to fulfill
    if (node.getReservedContainer() == null) {
      if (Resources.greaterThanOrEqual(calculator, getClusterResource(),
              node.getAvailableResource(), minimumAllocation)) {
        if (LOG.isDebugEnabled()) {
          LOG.debug("Trying to schedule on node: " + node.getNodeName() +
              ", available: " + node.getAvailableResource());
        }
        root.assignContainers(clusterResource, node, transactionState);
      }
    } else {
      LOG.info("Skipping scheduling since node " + node.getNodeID() +
              " is reserved by application " +
              node.getReservedContainer().getContainerId()
                  .getApplicationAttemptId());
    }

  }

  private void containerLaunchedOnNode(ContainerId containerId,
          FiCaSchedulerNode node, TransactionState transactionState) {
    // Get the application for the finished container
    FiCaSchedulerApp application = getCurrentAttemptForContainer(containerId);
    if (application == null) {
      LOG.info("Unknown application " +
          containerId.getApplicationAttemptId().getApplicationId() +
          " launched container " + containerId + " on node: " + node);
      this.rmContext.getDispatcher().getEventHandler().handle(
          new RMNodeCleanContainerEvent(node.getNodeID(), containerId,
              transactionState));
      return;
    }

    application.containerLaunchedOnNode(containerId, node.getNodeID(),
            transactionState);
  }

  @Override
  public void handle(SchedulerEvent event) {
    LOG.debug("scheduler handle event " + event.getType());
    switch (event.getType()) {
      case NODE_ADDED: {
        NodeAddedSchedulerEvent nodeAddedEvent = 
                (NodeAddedSchedulerEvent) event;
        addNode(nodeAddedEvent.getAddedRMNode(), event.getTransactionState());
      }
      break;
      case NODE_REMOVED: {
        NodeRemovedSchedulerEvent nodeRemovedEvent =
            (NodeRemovedSchedulerEvent) event;
        removeNode(nodeRemovedEvent.getRemovedRMNode(),
            event.getTransactionState());
      }
      break;
      case NODE_UPDATE: {
        NodeUpdateSchedulerEvent nodeUpdatedEvent =
            (NodeUpdateSchedulerEvent) event;
        RMNode node = nodeUpdatedEvent.getRMNode();
        nodeUpdate(node, event.getTransactionState());
        if (!scheduleAsynchronously) {
          allocateContainersToNode(getNode(node.getNodeID()),
              event.getTransactionState());
        }
      }
      break;
      case APP_ADDED: {
        AppAddedSchedulerEvent appAddedEvent = (AppAddedSchedulerEvent) event;
        addApplication(appAddedEvent.getApplicationId(),
            appAddedEvent.getQueue(), appAddedEvent.getUser(),
            event.getTransactionState());
      }
      break;
      case APP_REMOVED: {
        AppRemovedSchedulerEvent appRemovedEvent =
            (AppRemovedSchedulerEvent) event;
        doneApplication(appRemovedEvent.getApplicationID(),
            appRemovedEvent.getFinalState(), event.getTransactionState());
      }
      break;
      case APP_ATTEMPT_ADDED: {
        AppAttemptAddedSchedulerEvent appAttemptAddedEvent =
            (AppAttemptAddedSchedulerEvent) event;
        addApplicationAttempt(appAttemptAddedEvent.getApplicationAttemptId(),
                appAttemptAddedEvent.getTransferStateFromPreviousAttempt(),
                event.getTransactionState());
      }
      break;
      case APP_ATTEMPT_REMOVED: {
        AppAttemptRemovedSchedulerEvent appAttemptRemovedEvent =
            (AppAttemptRemovedSchedulerEvent) event;
        doneApplicationAttempt(appAttemptRemovedEvent.getApplicationAttemptID(),
                appAttemptRemovedEvent.getFinalAttemptState(),
                appAttemptRemovedEvent.getKeepContainersAcrossAppAttempts(),
                event.getTransactionState());
      }
      break;
      case CONTAINER_EXPIRED: {
        ContainerExpiredSchedulerEvent containerExpiredEvent =
            (ContainerExpiredSchedulerEvent) event;
        ContainerId containerId = containerExpiredEvent.getContainerId();
        completedContainer(getRMContainer(containerId), SchedulerUtils
                .createAbnormalContainerStatus(containerId,
                        SchedulerUtils.EXPIRED_CONTAINER),
                RMContainerEventType.EXPIRE, event.getTransactionState());
      }
      break;
      default:
        LOG.error("Invalid eventtype " + event.getType() + ". Ignoring!");
    }
  }

  private synchronized void addNode(RMNode nodeManager,
          TransactionState transactionState) {
    FiCaSchedulerNode ficaNode = new FiCaSchedulerNode(nodeManager,
            usePortForNodeName, rmContext);   
    this.nodes.put(nodeManager.getNodeID(), ficaNode);
    Resources.addTo(clusterResource, nodeManager.getTotalCapability());
    
    if (transactionState != null) {
      ((TransactionStateImpl) transactionState).addFicaSchedulerNodeInfoToAdd(
              nodeManager.getNodeID().toString(), ficaNode);
      ((TransactionStateImpl) transactionState).updateClusterResource(
              clusterResource);
    }

    root.updateClusterResource(clusterResource, transactionState);

    int numNodes = numNodeManagers.incrementAndGet();
    LOG.info("Added node " + nodeManager.getNodeAddress() +
        " clusterResource: " + clusterResource);

    if (scheduleAsynchronously && numNodes == 1) {
      asyncSchedulerThread.beginSchedule();
    }
  }

  private synchronized void removeNode(RMNode nodeInfo,
          TransactionState transactionState) {
    FiCaSchedulerNode node = nodes.get(nodeInfo.getNodeID());
    if (node == null) {
      return;
    }
    Resources
            .subtractFrom(clusterResource, node.getRMNode().getTotalCapability());
    root.updateClusterResource(clusterResource, transactionState);
    if (transactionState != null) {
      ((TransactionStateImpl) transactionState).updateClusterResource(
              clusterResource);
    }

    int numNodes = numNodeManagers.decrementAndGet();

    if (scheduleAsynchronously && numNodes == 0) {
      asyncSchedulerThread.suspendSchedule();
    }

    // Remove running containers
    List<RMContainer> runningContainers = node.getRunningContainers();
    for (RMContainer container : runningContainers) {
      completedContainer(container, SchedulerUtils
              .createAbnormalContainerStatus(container.getContainerId(),
                  SchedulerUtils.LOST_CONTAINER), RMContainerEventType.KILL,
          transactionState);
    }

    // Remove reservations, if any
    RMContainer reservedContainer = node.getReservedContainer();
    if (reservedContainer != null) {
      completedContainer(reservedContainer, SchedulerUtils
              .createAbnormalContainerStatus(reservedContainer.getContainerId(),
                  SchedulerUtils.LOST_CONTAINER), RMContainerEventType.KILL,
          transactionState);
    }

    this.nodes.remove(nodeInfo.getNodeID());
    
    if (transactionState != null) {
      ((TransactionStateImpl) transactionState).
              addFicaSchedulerNodeInfoToRemove(nodeInfo.getNodeID().toString(),
                      node);
    }
    
    LOG.info("Removed node " + nodeInfo.getNodeAddress() +
        " clusterResource: " + clusterResource);
  }

  @Lock(CapacityScheduler.class)
  private synchronized void completedContainer(RMContainer rmContainer,
          ContainerStatus containerStatus, RMContainerEventType event,
          TransactionState transactionState) {
    if (rmContainer == null) {
      LOG.info("Null container completed...");
      return;
    }

    Container container = rmContainer.getContainer();

    // Get the application for the finished container
    FiCaSchedulerApp application =
        getCurrentAttemptForContainer(container.getId());
    ApplicationId appId =
        container.getId().getApplicationAttemptId().getApplicationId();
    if (application == null) {
      LOG.info(
          "Container " + container + " of" + " unknown application " + appId +
              " completed with event " + event);
      return;
    }

    // Get the node on which the container was allocated
    FiCaSchedulerNode node = getNode(container.getNodeId());

    // Inform the queue
    LeafQueue queue = (LeafQueue) application.getQueue();
    queue.completedContainer(clusterResource, application, node, rmContainer,
        containerStatus, event, null, transactionState);

    LOG.info("Application attempt " + application.getApplicationAttemptId() +
        " released container " + container.getId() + " on node: " + node +
        " with event: " + event);
  }

  @Lock(Lock.NoLock.class)
  @VisibleForTesting
  @Override
  public FiCaSchedulerApp getApplicationAttempt(
          ApplicationAttemptId applicationAttemptId) {
    return super.getApplicationAttempt(applicationAttemptId);
  }

  @Lock(Lock.NoLock.class)
  FiCaSchedulerNode getNode(NodeId nodeId) {
    return nodes.get(nodeId);
  }

  @Lock(Lock.NoLock.class)
  Map<NodeId, FiCaSchedulerNode> getAllNodes() {
    return nodes;
  }

  @Override
  @Lock(Lock.NoLock.class)
  public void recover(RMState state) throws Exception {
    try {
      //recover nodes
      for (io.hops.metadata.yarn.entity.FiCaSchedulerNode fsnode : state.
              getAllFiCaSchedulerNodes().
              values()) {

        //retrieve nodeId - key of nodes map
        //NodeId nodeId = HopYarnAPIUtilities.getNodeIdLightweight(fsnode.getNodeidID());
        NodeId nodeId = ConverterUtils.toNodeId(fsnode.getRmnodeId());
        //retrieve HopFiCaSchedulerNode

        FiCaSchedulerNode ficaNode = new FiCaSchedulerNode(
                this.rmContext.getActiveRMNodes().get(nodeId),
                usePortForNodeName, rmContext);
        ficaNode.recover(state);
        Resources.addTo(clusterResource, ficaNode.getTotalResource());
        nodes.put(nodeId, ficaNode);
        numNodeManagers.set(numNodeManagers.get()+1); 
      }

      //recover csqueues
      for (io.hops.metadata.yarn.entity.capacity.CSQueue hopQueue
              : state.getAllCSQueues().values()) {

        CSQueue csQueue = queues.get(hopQueue.getName());
        csQueue.recover(state);

        LOG.info("recovered csQueue: " + csQueue.getQueueName()
                + " with usedcapacity " + csQueue.getUsedCapacity()
                + ", used memory " + csQueue.getUsedResources().getMemory()
                + " and used vcores: " + csQueue.getUsedResources().
                getVirtualCores());
        //if it is child queue, the inset the user in to map
        if (!hopQueue.isParent()) {
          LeafQueue leafQueue = (LeafQueue) csQueue;
          leafQueue.initializeApplicationLimits(clusterResource);
        }

      }

      //recover applications
      for (io.hops.metadata.yarn.entity.SchedulerApplication fsapp : state.
              getSchedulerApplications().values()) {

        //construct appliactionId - key of applications map
        ApplicationId appId = ConverterUtils.toApplicationId(fsapp.getAppid());

        //retrieve HopApplicationAttemptId for this specific appId
        AppSchedulingInfo hopFiCaSchedulerApp = state.getAppSchedulingInfo(
                fsapp.getAppid());

        if (hopFiCaSchedulerApp != null) {
          //construct SchedulerAppliaction
          org.apache.hadoop.yarn.server.resourcemanager.scheduler.SchedulerApplication app
                  = new org.apache.hadoop.yarn.server.resourcemanager.scheduler.SchedulerApplication(
                          getQueue(hopFiCaSchedulerApp.getQueuename()), fsapp.
                          getUser());
          //construct ApplicationAttemptId
          ApplicationAttemptId appAttemptId = ConverterUtils.
                  toApplicationAttemptId(hopFiCaSchedulerApp.getSchedulerAppId());

          FiCaSchedulerApp appAttempt = new FiCaSchedulerApp(appAttemptId,
                  hopFiCaSchedulerApp.getUser(), getQueue(hopFiCaSchedulerApp.
                          getQueuename()),
                  queues.get(hopFiCaSchedulerApp.
                          getQueuename()).getActiveUsersManager(),
                  this.rmContext, maxAllocatedContainersPerRequest);
          appAttempt.recover(state);
          app.setCurrentAppAttempt(appAttempt, null);
          LeafQueue queue = (LeafQueue) getQueue(hopFiCaSchedulerApp.
                  getQueuename());

          // Reconstruct RMContainer AM status
          // Set master container for the current running AMContainer for this
          // attempt
          RMApp rmApp = rmContext.getRMApps().get(appId);
          RMAppAttempt appAttempt1 = rmApp.getCurrentAppAttempt();
          if (appAttempt1 != null) {
            Container masterContainer = appAttempt1.getMasterContainer();

            if (masterContainer != null) {
              // Mark current running AMContainer's RMContainer based on the master
              // container ID stored in AppAttempt
              Collection<RMContainer> rmContainers = app.getCurrentAppAttempt()
                      .getLiveContainers();

              for (RMContainer rmContainer : rmContainers) {
                if (masterContainer.getId().equals(rmContainer.getContainerId())) {
                  ((RMContainerImpl) rmContainer).setAMContainer(true);
                  break;
                }
              }
            }
          }

          queue.recoverApp(appAttempt, state);

          applications.put(appId, app);
        }
      }
    } catch (IOException ex) {

      LOG.error(ex.toString());
      ex.printStackTrace();
    }

  }

  @Override
  public void dropContainerReservation(RMContainer container,
          TransactionState transactionState) {
    if (LOG.isDebugEnabled()) {
      LOG.debug("DROP_RESERVATION:" + container.toString());
    }
    completedContainer(container, SchedulerUtils
            .createAbnormalContainerStatus(container.getContainerId(),
                SchedulerUtils.UNRESERVED_CONTAINER), RMContainerEventType.KILL,
        transactionState);
  }

  @Override
  public void preemptContainer(ApplicationAttemptId aid, RMContainer cont) {
    if (LOG.isDebugEnabled()) {
      LOG.debug("PREEMPT_CONTAINER: application:" + aid.toString() +
          " container: " + cont.toString());
    }
    FiCaSchedulerApp app = getApplicationAttempt(aid);
  }

  @Override
  public void killContainer(RMContainer cont,
      TransactionState transactionState) {
    if (LOG.isDebugEnabled()) {
      LOG.debug("KILL_CONTAINER: container" + cont.toString());
    }
<<<<<<< HEAD
    completedContainer(cont, SchedulerUtils.createPreemptedContainerStatus(
      cont.getContainerId(), SchedulerUtils.PREEMPTED_CONTAINER),
      RMContainerEventType.KILL, transactionState);
=======
    recoverResourceRequestForContainer(cont, transactionState);
    completedContainer(cont, SchedulerUtils
            .createPreemptedContainerStatus(cont.getContainerId(),
                "Container being forcibly preempted:" + cont.getContainerId()),
            RMContainerEventType.KILL, transactionState);
>>>>>>> 4ef317d5
  }

  @Override
  public synchronized boolean checkAccess(UserGroupInformation callerUGI,
          QueueACL acl, String queueName) {
    CSQueue queue = getQueue(queueName);
    if (queue == null) {
      if (LOG.isDebugEnabled()) {
        LOG.debug("ACL not found for queue access-type " + acl + " for queue " +
            queueName);
      }
      return false;
    }
    return queue.hasAccess(acl, callerUGI);
  }

  @Override
  public List<ApplicationAttemptId> getAppsInQueue(String queueName) {
    CSQueue queue = queues.get(queueName);
    if (queue == null) {
      return null;
    }
    List<ApplicationAttemptId> apps = new ArrayList<ApplicationAttemptId>();
    queue.collectSchedulerApplications(apps);
    return apps;
  }

  private CapacitySchedulerConfiguration loadCapacitySchedulerConfiguration(
          Configuration configuration) throws IOException {
    try {
      InputStream CSInputStream = this.rmContext.getConfigurationProvider()
              .getConfigurationInputStream(configuration,
                      YarnConfiguration.CS_CONFIGURATION_FILE);
      if (CSInputStream != null) {
        configuration.addResource(CSInputStream);
        return new CapacitySchedulerConfiguration(configuration, false);
      }
      return new CapacitySchedulerConfiguration(configuration, true);
    } catch (Exception e) {
      throw new IOException(e);
    }
  }
}<|MERGE_RESOLUTION|>--- conflicted
+++ resolved
@@ -1260,17 +1260,10 @@
     if (LOG.isDebugEnabled()) {
       LOG.debug("KILL_CONTAINER: container" + cont.toString());
     }
-<<<<<<< HEAD
+    recoverResourceRequestForContainer(cont, transactionState);
     completedContainer(cont, SchedulerUtils.createPreemptedContainerStatus(
       cont.getContainerId(), SchedulerUtils.PREEMPTED_CONTAINER),
       RMContainerEventType.KILL, transactionState);
-=======
-    recoverResourceRequestForContainer(cont, transactionState);
-    completedContainer(cont, SchedulerUtils
-            .createPreemptedContainerStatus(cont.getContainerId(),
-                "Container being forcibly preempted:" + cont.getContainerId()),
-            RMContainerEventType.KILL, transactionState);
->>>>>>> 4ef317d5
   }
 
   @Override
