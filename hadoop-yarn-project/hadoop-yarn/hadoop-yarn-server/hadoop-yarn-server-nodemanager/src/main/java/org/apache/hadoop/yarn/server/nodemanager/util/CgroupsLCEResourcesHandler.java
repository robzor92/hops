--- conflicted
+++ resolved
@@ -75,7 +75,7 @@
   
   private boolean gpuSupportEnabled = false;
   private static GPUAllocator gpuAllocator;
-
+  
   private final String DEVICES_ALLOW = "allow";
   private final String DEVICES_DENY = "deny";
   private final String CONTROLLER_DEVICES = "devices";
@@ -95,7 +95,7 @@
       "c 5:0 rwm",    // /dev/tty
       "c 1:9 rwm",    // /dev/urandom
       "c 1:8 rwm",    // /dev/random
-};
+  };
   
   private final String MTAB_FILE = "/proc/mounts";
   private final String CGROUPS_FSTYPE = "cgroup";
@@ -177,7 +177,7 @@
     if(NodeManagerHardwareUtils.getNodeGPUs(plugin, conf) > 0) {
       if(!getGPUAllocator().isInitialized()) {
         gpuAllocator = GPUAllocator.getInstance();
-        gpuAllocator.initialize();
+        getGPUAllocator().initialize();
       }
       gpuSupportEnabled = getGPUAllocator().isInitialized();
     }
@@ -301,32 +301,26 @@
   private void prepareDeviceSubsystem() throws IOException {
     String denyAllDevices = "a *:* rwm";
     updateCgroup("devices", "", "deny", denyAllDevices);
-
+    
     StringBuilder allAllowedDevicesStr = new StringBuilder();
-
-<<<<<<< HEAD
+    
     HashSet<Device> gpuDevices = getGPUAllocator().getMandatoryDevices();
     for(Device gpuDevice: gpuDevices) {
-      superSetAvailableDevices.append("c " + gpuDevice.toString() + " rwm\n");
+      allAllowedDevicesStr.append("c " + gpuDevice.toString() + " rwm\n");
     }
     
     HashSet<Device> mandatoryDevices = getGPUAllocator().getMandatoryDevices();
     for(Device mandatoryDevice: mandatoryDevices) {
-      superSetAvailableDevices.append("c " + mandatoryDevice.toString() + " " +
+      allAllowedDevicesStr.append("c " + mandatoryDevice.toString() + " " +
           "rwm\n");
     }
-=======
-    HashSet<Device> gpuDevices = getGPUAllocator().getAvailableDevices();
-    allAllowedDevicesStr.append(createCgroupDeviceEntry(gpuDevices));
-
-    HashSet<Device> mandatoryDevices = getGPUAllocator().getMandatoryDevices();
-    allAllowedDevicesStr.append(createCgroupDeviceEntry(mandatoryDevices));
->>>>>>> e063ee91
-
+    
     for(String defaultDevice: DEFAULT_WHITELIST_ENTRIES) {
       allAllowedDevicesStr.append(defaultDevice + "\n");
     }
-
+    
+    System.out.println("allowed " + allAllowedDevicesStr.toString());
+    
     updateCgroup("devices", "", DEVICES_ALLOW, allAllowedDevicesStr.toString());
   }
   
@@ -439,7 +433,7 @@
   }
   
   private String createCgroupDeviceEntry(HashSet devices) {
-
+    
     StringBuilder cgroupDeviceEntries = new StringBuilder();
     Iterator<Device> itr = devices.iterator();
     while(itr.hasNext()) {
@@ -455,7 +449,7 @@
   private void setupLimits(ContainerId containerId,
       Resource containerResource) throws IOException {
     String containerName = containerId.toString();
-
+    
     if (isCpuWeightEnabled()) {
       int containerVCores = containerResource.getVirtualCores();
       createCgroup(CONTROLLER_CPU, containerName);
@@ -481,7 +475,7 @@
     if(isGpuSupportEnabled()) {
       int containerGPUs = containerResource.getGPUs();
       createCgroup(CONTROLLER_DEVICES, containerName);
-
+      
       HashMap<String, HashSet<Device>> cGroupDeviceAccess =
           getGPUAllocator().allocate(containerName, containerGPUs);
       
@@ -490,8 +484,9 @@
       String cgroupGPUDenyEntries = createCgroupDeviceEntry(deniedDevices);
       updateCgroup(CONTROLLER_DEVICES, containerName, DEVICES_DENY,
           cgroupGPUDenyEntries);
-
+      
       //For testing purposes
+      /*
       HashSet<Device> allowedDevices = cGroupDeviceAccess.get(DEVICES_ALLOW);
       HashSet<Device> mandatoryDevices = getGPUAllocator().getMandatoryDevices();
       
@@ -500,7 +495,8 @@
       
       updateCgroup(CONTROLLER_DEVICES, containerName, DEVICES_ALLOW,
           cgroupAllowedDevices + cgroupMandatoryDevices);
-
+          */
+      
     }
   }
   
@@ -518,7 +514,7 @@
   /*
    * LCE Resources Handler interface
    */
-
+  
   public void preExecute(ContainerId containerId, Resource containerResource)
       throws IOException {
     setupLimits(containerId, containerResource);
@@ -683,7 +679,7 @@
   
   @VisibleForTesting
   GPUAllocator getGPUAllocator() { return gpuAllocator; }
-
+  
   @VisibleForTesting
   String[] getDefaultWhiteListEntries() {
     return DEFAULT_WHITELIST_ENTRIES;
