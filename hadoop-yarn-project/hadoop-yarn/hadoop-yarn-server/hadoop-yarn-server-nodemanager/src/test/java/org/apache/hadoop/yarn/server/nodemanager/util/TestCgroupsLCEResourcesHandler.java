/**
 * Licensed to the Apache Software Foundation (ASF) under one
 * or more contributor license agreements.  See the NOTICE file
 * distributed with this work for additional information
 * regarding copyright ownership.  The ASF licenses this file
 * to you under the Apache License, Version 2.0 (the
 * "License"); you may not use this file except in compliance
 * with the License.  You may obtain a copy of the License at
 *
 *     http://www.apache.org/licenses/LICENSE-2.0
 *
 * Unless required by applicable law or agreed to in writing, software
 * distributed under the License is distributed on an "AS IS" BASIS,
 * WITHOUT WARRANTIES OR CONDITIONS OF ANY KIND, either express or implied.
 * See the License for the specific language governing permissions and
 * limitations under the License.
 */
package org.apache.hadoop.yarn.server.nodemanager.util;

import io.hops.GPUManagementLibrary;
import io.hops.devices.Device;
import io.hops.devices.GPUAllocator;
import org.apache.commons.io.FileUtils;
import org.apache.hadoop.fs.FileUtil;
import org.apache.hadoop.yarn.api.records.ContainerId;
import org.apache.hadoop.yarn.api.records.Resource;
import org.apache.hadoop.yarn.server.nodemanager.LinuxContainerExecutor;
import org.apache.hadoop.yarn.util.ResourceCalculatorPlugin;
import org.junit.Assert;
import org.apache.hadoop.yarn.conf.YarnConfiguration;
import org.apache.hadoop.yarn.util.Clock;
import org.junit.Test;
import org.junit.After;
import org.junit.Before;
import org.mockito.Mockito;

import java.io.*;
import java.util.HashMap;
import java.util.HashSet;
import java.util.List;
import java.util.Scanner;
import java.util.UUID;
import java.util.concurrent.CountDownLatch;

public class TestCgroupsLCEResourcesHandler {
  static File cgroupDir = null;

  static class MockClock implements Clock {
    long time;
<<<<<<< HEAD
    
=======

>>>>>>> e063ee91
    @Override
    public long getTime() {
      return time;
    }
  }

  @Before
  public void setUp() throws Exception {
    cgroupDir =
            new File(System.getProperty("test.build.data",
                    System.getProperty("java.io.tmpdir", "target")), this.getClass()
                    .getName());
    FileUtils.deleteQuietly(cgroupDir);
  }

  @After
  public void tearDown() throws Exception {
    FileUtils.deleteQuietly(cgroupDir);
  }

  @Test
  public void testcheckAndDeleteCgroup() throws Exception {
    CgroupsLCEResourcesHandler handler = new CgroupsLCEResourcesHandler();
    handler.setConf(new YarnConfiguration());
    handler.initConfig();

    FileUtils.deleteQuietly(cgroupDir);
    // Test 0
    // tasks file not present, should return false
    Assert.assertFalse(handler.checkAndDeleteCgroup(cgroupDir));

    File tfile = new File(cgroupDir.getAbsolutePath(), "tasks");
    FileOutputStream fos = FileUtils.openOutputStream(tfile);
    File fspy = Mockito.spy(cgroupDir);

    // Test 1, tasks file is empty
    // tasks file has no data, should return true
    Mockito.stub(fspy.delete()).toReturn(true);
    Assert.assertTrue(handler.checkAndDeleteCgroup(fspy));

    // Test 2, tasks file has data
    fos.write("1234".getBytes());
    fos.close();
    // tasks has data, would not be able to delete, should return false
    Assert.assertFalse(handler.checkAndDeleteCgroup(fspy));
    FileUtils.deleteQuietly(cgroupDir);

  }

  // Verify DeleteCgroup times out if "tasks" file contains data
  @Test
  public void testDeleteCgroup() throws Exception {
    final MockClock clock = new MockClock();
    clock.time = System.currentTimeMillis();
    CgroupsLCEResourcesHandler handler = new CgroupsLCEResourcesHandler();
    handler.setConf(new YarnConfiguration());
    handler.initConfig();
    handler.clock = clock;

    FileUtils.deleteQuietly(cgroupDir);

    // Create a non-empty tasks file
    File tfile = new File(cgroupDir.getAbsolutePath(), "tasks");
    FileOutputStream fos = FileUtils.openOutputStream(tfile);
    fos.write("1234".getBytes());
    fos.close();

    final CountDownLatch latch = new CountDownLatch(1);
    new Thread() {
      @Override
      public void run() {
        latch.countDown();
        try {
          Thread.sleep(200);
        } catch (InterruptedException ex) {
          //NOP
        }
        clock.time += YarnConfiguration.
                DEFAULT_NM_LINUX_CONTAINER_CGROUPS_DELETE_TIMEOUT;
      }
    }.start();
    latch.await();
    Assert.assertFalse(handler.deleteCgroup(cgroupDir.getAbsolutePath()));
    FileUtils.deleteQuietly(cgroupDir);
  }

  static class MockLinuxContainerExecutor extends LinuxContainerExecutor {
    @Override
    public void mountCgroups(List<String> x, String y) {
    }
  }

  static class CustomCgroupsLCEResourceHandler extends
          CgroupsLCEResourcesHandler {

    String mtabFile;
    GPUAllocator gpuAllocator;
    int[] limits = new int[2];
    boolean generateLimitsMode = false;

    @Override
    int[] getOverallLimits(float x) {
      if (generateLimitsMode == true) {
        return super.getOverallLimits(x);
      }
      return limits;
    }

    void setMtabFile(String file) {
      mtabFile = file;
    }

    @Override
    String getMtabFileName() {
      return mtabFile;
    }

    void setGPUAllocator(GPUAllocator gpuAllocator) {
      this.gpuAllocator = gpuAllocator;
    }

    @Override
    GPUAllocator getGPUAllocator() {
      return gpuAllocator;
    }
  }
<<<<<<< HEAD
  
  
  
=======



>>>>>>> e063ee91
  @Test
  public void testInit() throws IOException {
    LinuxContainerExecutor mockLCE = new MockLinuxContainerExecutor();
    CustomCgroupsLCEResourceHandler handler =
            new CustomCgroupsLCEResourceHandler();
    YarnConfiguration conf = new YarnConfiguration();
    final int numProcessors = 4;
    ResourceCalculatorPlugin plugin =
            Mockito.mock(ResourceCalculatorPlugin.class);
    Mockito.doReturn(numProcessors).when(plugin).getNumProcessors();
    handler.setConf(conf);
    handler.initConfig();

    // create mock cgroup
    File cgroupMountDirCPU = createMockCgroupMount(cgroupDir, "cpu");
    File cgroupMountDirGPU = createMockCgroupMount(cgroupDir, "devices");

    // create mock mtab
    File mockMtab = createMockMTab(cgroupDir);

    // setup our handler and call init()
    handler.setMtabFile(mockMtab.getAbsolutePath());

    // check values
    // in this case, we're using all cpu so the files
    // shouldn't exist(because init won't create them
    handler.init(mockLCE, plugin);
    File periodFile = new File(cgroupMountDirCPU, "cpu.cfs_period_us");
    File quotaFile = new File(cgroupMountDirCPU, "cpu.cfs_quota_us");
    File devicesAllowFile = new File(cgroupMountDirGPU, "devices.allow");
    File devicesDenyFile = new File(cgroupMountDirGPU, "devices.deny");
    Assert.assertFalse(periodFile.exists());
    Assert.assertFalse(quotaFile.exists());
    Assert.assertFalse(devicesAllowFile.exists());
    Assert.assertFalse(devicesDenyFile.exists());

    // subset of cpu being used, files should be created
    conf
            .setInt(YarnConfiguration.NM_RESOURCE_PERCENTAGE_PHYSICAL_CPU_LIMIT, 75);
    handler.limits[0] = 100 * 1000;
    handler.limits[1] = 1000 * 1000;
    handler.init(mockLCE, plugin);
    int period = readIntFromFile(periodFile);
    int quota = readIntFromFile(quotaFile);
    Assert.assertEquals(100 * 1000, period);
    Assert.assertEquals(1000 * 1000, quota);

    // set cpu back to 100, quota should be -1
    conf.setInt(YarnConfiguration.NM_RESOURCE_PERCENTAGE_PHYSICAL_CPU_LIMIT,
            100);
    handler.limits[0] = 100 * 1000;
    handler.limits[1] = 1000 * 1000;
    handler.init(mockLCE, plugin);
    quota = readIntFromFile(quotaFile);
    Assert.assertEquals(-1, quota);

    FileUtils.deleteQuietly(cgroupDir);
  }

  private int readIntFromFile(File targetFile) throws IOException {
    Scanner scanner = new Scanner(targetFile);
    try {
      return scanner.hasNextInt() ? scanner.nextInt() : -1;
    } finally {
      scanner.close();
    }
  }

  @Test
  public void testGetOverallLimits() {

    int expectedQuota = 1000 * 1000;
    CgroupsLCEResourcesHandler handler = new CgroupsLCEResourcesHandler();

    int[] ret = handler.getOverallLimits(2);
    Assert.assertEquals(expectedQuota / 2, ret[0]);
    Assert.assertEquals(expectedQuota, ret[1]);

    ret = handler.getOverallLimits(2000);
    Assert.assertEquals(expectedQuota, ret[0]);
    Assert.assertEquals(-1, ret[1]);

    int[] params = { 0, -1 };
    for (int cores : params) {
      try {
        handler.getOverallLimits(cores);
        Assert.fail("Function call should throw error.");
      } catch (IllegalArgumentException ie) {
        // expected
      }
    }

    // test minimums
    ret = handler.getOverallLimits(1000 * 1000);
    Assert.assertEquals(1000 * 1000, ret[0]);
    Assert.assertEquals(-1, ret[1]);
  }
<<<<<<< HEAD
  
  public static File createMockCgroupMount(File parentDir, String type)
      throws IOException {
    return createMockCgroupMount(parentDir, type, "hadoop-yarn");
  }
  
=======

  public static File createMockCgroupMount(File parentDir, String type)
          throws IOException {
    return createMockCgroupMount(parentDir, type, "hadoop-yarn");
  }

>>>>>>> e063ee91
  public static File createMockMTab(File parentDir) throws IOException {
    String cpuMtabContent =
            "none " + parentDir.getAbsolutePath()
                    + "/cpu cgroup rw,relatime,cpu 0 0\n";
    String devicesMtabContent =
            "none " + parentDir.getAbsolutePath()
                    + "/devices cgroup rw,relatime,devices 0 0\n";

    File mockMtab = new File(parentDir, UUID.randomUUID().toString());
    if (!mockMtab.exists()) {
      if (!mockMtab.createNewFile()) {
        String message = "Could not create file " + mockMtab.getAbsolutePath();
        throw new IOException(message);
      }
    }
    FileWriter mtabWriter = new FileWriter(mockMtab.getAbsoluteFile());
    mtabWriter.write(cpuMtabContent);
    mtabWriter.write(devicesMtabContent);
    mtabWriter.close();
    mockMtab.deleteOnExit();
    return mockMtab;
  }

  @Test
  public void testContainerLimits() throws IOException {
    LinuxContainerExecutor mockLCE = new MockLinuxContainerExecutor();
    CustomCgroupsLCEResourceHandler handler =
            new CustomCgroupsLCEResourceHandler();
    handler.generateLimitsMode = true;
    YarnConfiguration conf = new YarnConfiguration();
    final int numProcessors = 4;
    ResourceCalculatorPlugin plugin =
            Mockito.mock(ResourceCalculatorPlugin.class);
    Mockito.doReturn(numProcessors).when(plugin).getNumProcessors();
    handler.setConf(conf);
    handler.initConfig();

    // create mock cgroup
    File cgroupMountDirCPU = createMockCgroupMount(cgroupDir, "cpu");
    File cgroupMountDirGPU = createMockCgroupMount(cgroupDir, "devices");

    // create mock mtab
    File mockMtab = createMockMTab(cgroupDir);

    // setup our handler and call init()
    handler.setMtabFile(mockMtab.getAbsolutePath());
    handler.init(mockLCE, plugin);

    // check values
    // default case - files shouldn't exist, strict mode off by default
    ContainerId id = ContainerId.fromString("container_1_1_1_1");
    handler.preExecute(id, Resource.newInstance(1024, 1));
    File containerDir = new File(cgroupMountDirCPU, id.toString());
    Assert.assertTrue(containerDir.exists());
    Assert.assertTrue(containerDir.isDirectory());
    File periodFile = new File(containerDir, "cpu.cfs_period_us");
    File quotaFile = new File(containerDir, "cpu.cfs_quota_us");
    Assert.assertFalse(periodFile.exists());
    Assert.assertFalse(quotaFile.exists());

    // no files created because we're using all cpu
    FileUtils.deleteQuietly(containerDir);
    conf.setBoolean(
            YarnConfiguration.NM_LINUX_CONTAINER_CGROUPS_STRICT_RESOURCE_USAGE, true);
    handler.initConfig();
    handler.preExecute(id,
            Resource.newInstance(1024, YarnConfiguration.DEFAULT_NM_VCORES));
    Assert.assertTrue(containerDir.exists());
    Assert.assertTrue(containerDir.isDirectory());
    periodFile = new File(containerDir, "cpu.cfs_period_us");
    quotaFile = new File(containerDir, "cpu.cfs_quota_us");
    Assert.assertFalse(periodFile.exists());
    Assert.assertFalse(quotaFile.exists());

    // 50% of CPU
    FileUtils.deleteQuietly(containerDir);
    conf.setBoolean(
            YarnConfiguration.NM_LINUX_CONTAINER_CGROUPS_STRICT_RESOURCE_USAGE, true);
    handler.initConfig();
    handler.preExecute(id,
            Resource.newInstance(1024, YarnConfiguration.DEFAULT_NM_VCORES / 2));
    Assert.assertTrue(containerDir.exists());
    Assert.assertTrue(containerDir.isDirectory());
    periodFile = new File(containerDir, "cpu.cfs_period_us");
    quotaFile = new File(containerDir, "cpu.cfs_quota_us");
    Assert.assertTrue(periodFile.exists());
    Assert.assertTrue(quotaFile.exists());
    Assert.assertEquals(500 * 1000, readIntFromFile(periodFile));
    Assert.assertEquals(1000 * 1000, readIntFromFile(quotaFile));

    // CGroups set to 50% of CPU, container set to 50% of YARN CPU
    FileUtils.deleteQuietly(containerDir);
    conf.setBoolean(
            YarnConfiguration.NM_LINUX_CONTAINER_CGROUPS_STRICT_RESOURCE_USAGE, true);
    conf
            .setInt(YarnConfiguration.NM_RESOURCE_PERCENTAGE_PHYSICAL_CPU_LIMIT, 50);
    handler.initConfig();
    handler.init(mockLCE, plugin);
    handler.preExecute(id,
            Resource.newInstance(1024, YarnConfiguration.DEFAULT_NM_VCORES / 2));
    Assert.assertTrue(containerDir.exists());
    Assert.assertTrue(containerDir.isDirectory());
    periodFile = new File(containerDir, "cpu.cfs_period_us");
    quotaFile = new File(containerDir, "cpu.cfs_quota_us");
    Assert.assertTrue(periodFile.exists());
    Assert.assertTrue(quotaFile.exists());
    Assert.assertEquals(1000 * 1000, readIntFromFile(periodFile));
    Assert.assertEquals(1000 * 1000, readIntFromFile(quotaFile));

    FileUtils.deleteQuietly(cgroupDir);
  }

  @Test
  public void testContainerGPUAllocation() throws IOException {
    LinuxContainerExecutor mockLCE = new MockLinuxContainerExecutor();
    CustomCgroupsLCEResourceHandler handler =
            new CustomCgroupsLCEResourceHandler();
    YarnConfiguration conf = new YarnConfiguration();
    final int numGPUs = 4;
    ResourceCalculatorPlugin plugin =
            Mockito.mock(ResourceCalculatorPlugin.class);
    Mockito.doReturn(numGPUs).when(plugin).getNumGPUs();
    handler.setConf(conf);
    handler.initConfig();

    // create mock cgroup
    File cgroupMountDirCPU = createMockCgroupMount(cgroupDir, "cpu");
    File cgroupMountDirGPU = createMockCgroupMount(cgroupDir, "devices");

    // create mock mtab
    File mockMtab = createMockMTab(cgroupDir);
<<<<<<< HEAD
    
    ContainerId id = ContainerId.fromString("container_1_1_1_1");
    
    GPUAllocator gpuAllocator = Mockito.mock(GPUAllocator.class);
    Mockito.doReturn(true).when(gpuAllocator).isInitialized();
    HashSet<Device> availableGPUs = new HashSet<>();
    
=======

    ContainerId id = ContainerId.fromString("container_1_1_1_1");

    GPUAllocator gpuAllocator = Mockito.mock(GPUAllocator.class);
    Mockito.doReturn(true).when(gpuAllocator).isInitialized();
    HashSet<Device> availableGPUs = new HashSet<>();

>>>>>>> e063ee91
    Device gpu0 = new Device(195, 0);
    Device gpu1 = new Device(195, 1);
    Device gpu2 = new Device(195, 2);
    Device gpu3 = new Device(195, 3);
<<<<<<< HEAD
    
=======

>>>>>>> e063ee91
    availableGPUs.add(gpu0);
    availableGPUs.add(gpu1);
    availableGPUs.add(gpu2);
    availableGPUs.add(gpu3);
<<<<<<< HEAD
    
    Mockito.doReturn(availableGPUs).when(gpuAllocator).getAvailableDevices();
    
=======

    Mockito.doReturn(availableGPUs).when(gpuAllocator).getAvailableDevices();

>>>>>>> e063ee91
    HashSet<Device> mandatoryDevices = new HashSet<>();
    mandatoryDevices.add(new Device(0, 1));
    mandatoryDevices.add(new Device(0, 2));
    Mockito.doReturn(mandatoryDevices).when(gpuAllocator).getMandatoryDevices();
<<<<<<< HEAD
    
=======

>>>>>>> e063ee91
    HashMap<String, HashSet<Device>> map = new HashMap<>();
    HashSet<Device> deniedGPUs = new HashSet<>();
    deniedGPUs.add(gpu0);
    deniedGPUs.add(gpu1);
    map.put("deny", deniedGPUs);
    Mockito.doReturn(map).when(gpuAllocator).allocate(id.toString(),
<<<<<<< HEAD
        2);
    
=======
            2);

>>>>>>> e063ee91
    // setup our handler and call init()
    handler.setGPUAllocator(gpuAllocator);
    handler.setMtabFile(mockMtab.getAbsolutePath());
    handler.init(mockLCE, plugin);
    File containerDirGPU = new File(cgroupMountDirGPU, id.toString());
    File denyFile = new File(containerDirGPU, "devices.deny");
    Assert.assertFalse(denyFile.exists());
    handler.preExecute(id, Resource.newInstance(1024, 1, 2));
    Assert.assertTrue(containerDirGPU.exists());
    Assert.assertTrue(containerDirGPU.isDirectory());
    Assert.assertTrue(denyFile.exists());
<<<<<<< HEAD
    
=======

>>>>>>> e063ee91
    List<String> denyEntries = FileUtils.readLines(denyFile);
    Assert.assertTrue(denyEntries.size() == 2);
    Assert.assertTrue(denyEntries.contains("c " + gpu0 + " rwm"));
    Assert.assertTrue(denyEntries.contains("c " + gpu1 + " rwm"));
<<<<<<< HEAD
    
    File allowFile = new File(cgroupMountDirGPU, "devices.allow");
    Assert.assertTrue(allowFile.exists());
    List<String> allowEntries = FileUtils.readLines(allowFile);
    
    System.out.println(allowEntries);
    Assert.assertTrue(allowEntries.contains("c " + gpu2 + " rwm"));
    Assert.assertTrue(allowEntries.contains("c " + gpu3 + " rwm"));
    
    FileUtils.deleteQuietly(cgroupDir);
  }
  
  private static class CustomGPUmanagementLibrary implements GPUManagementLibrary {
    
    @Override
    public boolean initialize() {
      return true;
    }
    
    @Override
    public boolean shutDown() {
      return true;
    }
    
    @Override
    public int getNumGPUs() {
      return 8;
    }
    
    @Override
    public String queryMandatoryDevices() {
      return "0:1 0:2 0:3";
    }
    
    @Override
    public String queryAvailableDevices() {
      return "195:0 195:1 195:2 195:3 195:4 195:5 195:6 195:7";
    }
  }
  
  @Test
  public void testContainerRecovery() throws IOException {
    LinuxContainerExecutor mockLCE = new MockLinuxContainerExecutor();
    CustomCgroupsLCEResourceHandler handler =
        new CustomCgroupsLCEResourceHandler();
    YarnConfiguration conf = new YarnConfiguration();
    final int numGPUs = 8;
    ResourceCalculatorPlugin plugin =
        Mockito.mock(ResourceCalculatorPlugin.class);
    Mockito.doReturn(numGPUs).when(plugin).getNumGPUs();
    handler.setConf(conf);
    handler.initConfig();
    
    // create mock cgroup
    File cgroupMountDirCPU = createMockCgroupMount(cgroupDir, "cpu");
    File cgroupMountDirGPU = createMockCgroupMount(cgroupDir, "devices");
    
    // create mock mtab
    File mockMtab = createMockMTab(cgroupDir);
    handler.setMtabFile(mockMtab.getAbsolutePath());
    GPUAllocator gpuAllocator = new GPUAllocator(new
        CustomGPUmanagementLibrary());
    handler.setGPUAllocator(gpuAllocator);
    handler.init(mockLCE, plugin);
    
    ContainerId id1 = ContainerId.fromString("container_1_1_1_1");
    handler.preExecute(id1, Resource.newInstance(1024, 1, 2));
    File containerDir1 = new File(cgroupMountDirGPU, id1.toString());
    File allowFile1 = new File(containerDir1, "devices.allow");
    FileOutputStream fos1 = FileUtils.openOutputStream(allowFile1);
    fos1.write(("c 195:0 rwm\n" + "c 195:1 rwm\n").getBytes());
    
    ContainerId id2 = ContainerId.fromString("container_1_1_1_2");
    handler.preExecute(id2, Resource.newInstance(1024, 1, 2));
    File containerDir2 = new File(cgroupMountDirGPU, id2.toString());
    File allowFile2 = new File(containerDir2, "devices.allow");
    FileOutputStream fos2 = FileUtils.openOutputStream(allowFile2);
    fos2.write(("c 195:2 rwm\n" + "c 195:3 rwm\n").getBytes());
    
    ContainerId id3 = ContainerId.fromString("container_1_1_1_3");
    handler.preExecute(id3, Resource.newInstance(1024, 1, 2));
    File containerDir3 = new File(cgroupMountDirGPU, id3.toString());
    File allowFile3 = new File(containerDir3, "devices.allow");
    FileOutputStream fos3 = FileUtils.openOutputStream(allowFile3);
    fos3.write(("c 195:4 rwm\n" + "c 195:5 rwm\n").getBytes());
  
    gpuAllocator = new GPUAllocator(new
        CustomGPUmanagementLibrary());
    gpuAllocator.initialize();
    handler =
        new CustomCgroupsLCEResourceHandler();
    conf = new YarnConfiguration();
    plugin =
        Mockito.mock(ResourceCalculatorPlugin.class);
    Mockito.doReturn(numGPUs).when(plugin).getNumGPUs();
    handler.setConf(conf);
    handler.initConfig();
    
    handler.setMtabFile(mockMtab.getAbsolutePath());
    handler.setGPUAllocator(gpuAllocator);
    handler.init(mockLCE, plugin);
    
    //No recovery yet
    Assert.assertEquals(8, gpuAllocator.getAvailableDevices().size());
    Assert.assertTrue(allowFile1.exists());
    System.out.println("Test path " + allowFile1.getAbsolutePath());
    handler.recoverDeviceControlSystem(id1);
    Assert.assertEquals(6, gpuAllocator.getAvailableDevices().size());
    Assert.assertTrue(allowFile2.exists());
    handler.recoverDeviceControlSystem(id2);
    Assert.assertEquals(4, gpuAllocator.getAvailableDevices().size());
    Assert.assertTrue(allowFile3.exists());
    handler.recoverDeviceControlSystem(id3);
    Assert.assertEquals(2, gpuAllocator.getAvailableDevices().size());
    HashSet<Device> availableGPUs = new HashSet<>(gpuAllocator
        .getAvailableDevices());
    Assert.assertTrue(availableGPUs.contains(new Device(195, 6)));
    Assert.assertTrue(availableGPUs.contains(new Device(195, 7)));
  }
  
=======

    File allowFile = new File(cgroupMountDirGPU, "devices.allow");
    Assert.assertTrue(allowFile.exists());
    List<String> allowEntries = FileUtils.readLines(allowFile);

    System.out.println(allowEntries);
    Assert.assertTrue(allowEntries.contains("c " + gpu2 + " rwm"));
    Assert.assertTrue(allowEntries.contains("c " + gpu3 + " rwm"));

    FileUtils.deleteQuietly(cgroupDir);
  }

>>>>>>> e063ee91
  @Test
  public void testPrepareDeviceSubsystem() throws IOException {
    LinuxContainerExecutor mockLCE = new MockLinuxContainerExecutor();
    CustomCgroupsLCEResourceHandler handler =
            new CustomCgroupsLCEResourceHandler();
    YarnConfiguration conf = new YarnConfiguration();
    final int numGPUs = 4;
    ResourceCalculatorPlugin plugin =
            Mockito.mock(ResourceCalculatorPlugin.class);
    Mockito.doReturn(numGPUs).when(plugin).getNumGPUs();
    handler.setConf(conf);
    handler.initConfig();
<<<<<<< HEAD
    
    // create mock cgroup
    File cgroupMountDirCPU = createMockCgroupMount(cgroupDir, "cpu");
    File cgroupMountDirGPU = createMockCgroupMount(cgroupDir, "devices");
    
    // create mock mtab
    File mockMtab = createMockMTab(cgroupDir);
    
    GPUAllocator gpuAllocator = Mockito.mock(GPUAllocator.class);
    Mockito.doReturn(true).when(gpuAllocator).isInitialized();
    
    HashSet<Device> availableGPUs = new HashSet<>();
    
=======

    // create mock cgroup
    File cgroupMountDirCPU = createMockCgroupMount(cgroupDir, "cpu");
    File cgroupMountDirGPU = createMockCgroupMount(cgroupDir, "devices");

    // create mock mtab
    File mockMtab = createMockMTab(cgroupDir);

    GPUAllocator gpuAllocator = Mockito.mock(GPUAllocator.class);
    Mockito.doReturn(true).when(gpuAllocator).isInitialized();

    HashSet<Device> availableGPUs = new HashSet<>();

>>>>>>> e063ee91
    Device gpu0 = new Device(195, 0);
    Device gpu1 = new Device(195, 1);
    Device gpu2 = new Device(195, 2);
    Device gpu3 = new Device(195, 3);
<<<<<<< HEAD
    
=======

>>>>>>> e063ee91
    availableGPUs.add(gpu0);
    availableGPUs.add(gpu1);
    availableGPUs.add(gpu2);
    availableGPUs.add(gpu3);
    Mockito.doReturn(availableGPUs).when(gpuAllocator).getAvailableDevices();
<<<<<<< HEAD
    
=======

>>>>>>> e063ee91
    HashSet<Device> mandatoryDevices = new HashSet<>();
    mandatoryDevices.add(new Device(0, 1));
    mandatoryDevices.add(new Device(0, 2));
    Mockito.doReturn(mandatoryDevices).when(gpuAllocator).getMandatoryDevices();
<<<<<<< HEAD
    
=======

>>>>>>> e063ee91
    // setup our handler and call init()
    handler.setMtabFile(mockMtab.getAbsolutePath());
    handler.setGPUAllocator(gpuAllocator);
    handler.init(mockLCE, plugin);
    
    List<String> cgroupDeviceDirEntries = FileUtils.readLines(new File
<<<<<<< HEAD
        (cgroupMountDirGPU, "devices.allow"), "UTF-8");
    
=======
            (cgroupMountDirGPU, "devices.allow"), "UTF-8");

>>>>>>> e063ee91
    for(String defaultDevice : handler.getDefaultWhiteListEntries()) {
      Assert.assertTrue(cgroupDeviceDirEntries.contains(defaultDevice));
    }
    for(Device gpu : availableGPUs) {
      Assert.assertTrue(cgroupDeviceDirEntries.contains("c " + gpu.toString() + " rwm"));
    }
    for(Device mandatoryDev : mandatoryDevices) {
      Assert.assertTrue(cgroupDeviceDirEntries.contains("c " + mandatoryDev.toString() + " rwm"));
    }
    FileUtils.deleteQuietly(cgroupDir);
  }
  
  public static File createMockCgroupMount(File parentDir, String type,
                                           String hierarchy) throws IOException {
    File cgroupMountDir =
            new File(parentDir.getAbsolutePath(), type + "/" + hierarchy);
    FileUtils.deleteQuietly(cgroupMountDir);
    if (!cgroupMountDir.mkdirs()) {
      String message =
              "Could not create dir " + cgroupMountDir.getAbsolutePath();
      throw new IOException(message);
    }
    return cgroupMountDir;
  }
}<|MERGE_RESOLUTION|>--- conflicted
+++ resolved
@@ -47,11 +47,7 @@
 
   static class MockClock implements Clock {
     long time;
-<<<<<<< HEAD
-    
-=======
-
->>>>>>> e063ee91
+
     @Override
     public long getTime() {
       return time;
@@ -178,15 +174,7 @@
       return gpuAllocator;
     }
   }
-<<<<<<< HEAD
-  
-  
-  
-=======
-
-
-
->>>>>>> e063ee91
+
   @Test
   public void testInit() throws IOException {
     LinuxContainerExecutor mockLCE = new MockLinuxContainerExecutor();
@@ -284,21 +272,12 @@
     Assert.assertEquals(1000 * 1000, ret[0]);
     Assert.assertEquals(-1, ret[1]);
   }
-<<<<<<< HEAD
-  
-  public static File createMockCgroupMount(File parentDir, String type)
-      throws IOException {
-    return createMockCgroupMount(parentDir, type, "hadoop-yarn");
-  }
-  
-=======
 
   public static File createMockCgroupMount(File parentDir, String type)
           throws IOException {
     return createMockCgroupMount(parentDir, type, "hadoop-yarn");
   }
 
->>>>>>> e063ee91
   public static File createMockMTab(File parentDir) throws IOException {
     String cpuMtabContent =
             "none " + parentDir.getAbsolutePath()
@@ -430,67 +409,37 @@
 
     // create mock mtab
     File mockMtab = createMockMTab(cgroupDir);
-<<<<<<< HEAD
     
     ContainerId id = ContainerId.fromString("container_1_1_1_1");
     
     GPUAllocator gpuAllocator = Mockito.mock(GPUAllocator.class);
     Mockito.doReturn(true).when(gpuAllocator).isInitialized();
     HashSet<Device> availableGPUs = new HashSet<>();
-    
-=======
-
-    ContainerId id = ContainerId.fromString("container_1_1_1_1");
-
-    GPUAllocator gpuAllocator = Mockito.mock(GPUAllocator.class);
-    Mockito.doReturn(true).when(gpuAllocator).isInitialized();
-    HashSet<Device> availableGPUs = new HashSet<>();
-
->>>>>>> e063ee91
+
     Device gpu0 = new Device(195, 0);
     Device gpu1 = new Device(195, 1);
     Device gpu2 = new Device(195, 2);
     Device gpu3 = new Device(195, 3);
-<<<<<<< HEAD
-    
-=======
-
->>>>>>> e063ee91
+
     availableGPUs.add(gpu0);
     availableGPUs.add(gpu1);
     availableGPUs.add(gpu2);
     availableGPUs.add(gpu3);
-<<<<<<< HEAD
-    
+
     Mockito.doReturn(availableGPUs).when(gpuAllocator).getAvailableDevices();
     
-=======
-
-    Mockito.doReturn(availableGPUs).when(gpuAllocator).getAvailableDevices();
-
->>>>>>> e063ee91
     HashSet<Device> mandatoryDevices = new HashSet<>();
     mandatoryDevices.add(new Device(0, 1));
     mandatoryDevices.add(new Device(0, 2));
     Mockito.doReturn(mandatoryDevices).when(gpuAllocator).getMandatoryDevices();
-<<<<<<< HEAD
-    
-=======
-
->>>>>>> e063ee91
+
     HashMap<String, HashSet<Device>> map = new HashMap<>();
     HashSet<Device> deniedGPUs = new HashSet<>();
     deniedGPUs.add(gpu0);
     deniedGPUs.add(gpu1);
     map.put("deny", deniedGPUs);
-    Mockito.doReturn(map).when(gpuAllocator).allocate(id.toString(),
-<<<<<<< HEAD
-        2);
-    
-=======
-            2);
-
->>>>>>> e063ee91
+    Mockito.doReturn(map).when(gpuAllocator).allocate(id.toString(), 2);
+    
     // setup our handler and call init()
     handler.setGPUAllocator(gpuAllocator);
     handler.setMtabFile(mockMtab.getAbsolutePath());
@@ -502,17 +451,12 @@
     Assert.assertTrue(containerDirGPU.exists());
     Assert.assertTrue(containerDirGPU.isDirectory());
     Assert.assertTrue(denyFile.exists());
-<<<<<<< HEAD
-    
-=======
-
->>>>>>> e063ee91
+
     List<String> denyEntries = FileUtils.readLines(denyFile);
     Assert.assertTrue(denyEntries.size() == 2);
     Assert.assertTrue(denyEntries.contains("c " + gpu0 + " rwm"));
     Assert.assertTrue(denyEntries.contains("c " + gpu1 + " rwm"));
-<<<<<<< HEAD
-    
+
     File allowFile = new File(cgroupMountDirGPU, "devices.allow");
     Assert.assertTrue(allowFile.exists());
     List<String> allowEntries = FileUtils.readLines(allowFile);
@@ -617,7 +561,6 @@
     //No recovery yet
     Assert.assertEquals(8, gpuAllocator.getAvailableDevices().size());
     Assert.assertTrue(allowFile1.exists());
-    System.out.println("Test path " + allowFile1.getAbsolutePath());
     handler.recoverDeviceControlSystem(id1);
     Assert.assertEquals(6, gpuAllocator.getAvailableDevices().size());
     Assert.assertTrue(allowFile2.exists());
@@ -630,22 +573,10 @@
         .getAvailableDevices());
     Assert.assertTrue(availableGPUs.contains(new Device(195, 6)));
     Assert.assertTrue(availableGPUs.contains(new Device(195, 7)));
-  }
-  
-=======
-
-    File allowFile = new File(cgroupMountDirGPU, "devices.allow");
-    Assert.assertTrue(allowFile.exists());
-    List<String> allowEntries = FileUtils.readLines(allowFile);
-
-    System.out.println(allowEntries);
-    Assert.assertTrue(allowEntries.contains("c " + gpu2 + " rwm"));
-    Assert.assertTrue(allowEntries.contains("c " + gpu3 + " rwm"));
-
-    FileUtils.deleteQuietly(cgroupDir);
-  }
-
->>>>>>> e063ee91
+    
+    FileUtils.deleteQuietly(cgroupDir);
+  }
+
   @Test
   public void testPrepareDeviceSubsystem() throws IOException {
     LinuxContainerExecutor mockLCE = new MockLinuxContainerExecutor();
@@ -658,7 +589,7 @@
     Mockito.doReturn(numGPUs).when(plugin).getNumGPUs();
     handler.setConf(conf);
     handler.initConfig();
-<<<<<<< HEAD
+
     
     // create mock cgroup
     File cgroupMountDirCPU = createMockCgroupMount(cgroupDir, "cpu");
@@ -667,74 +598,26 @@
     // create mock mtab
     File mockMtab = createMockMTab(cgroupDir);
     
-    GPUAllocator gpuAllocator = Mockito.mock(GPUAllocator.class);
-    Mockito.doReturn(true).when(gpuAllocator).isInitialized();
-    
-    HashSet<Device> availableGPUs = new HashSet<>();
-    
-=======
-
-    // create mock cgroup
-    File cgroupMountDirCPU = createMockCgroupMount(cgroupDir, "cpu");
-    File cgroupMountDirGPU = createMockCgroupMount(cgroupDir, "devices");
-
-    // create mock mtab
-    File mockMtab = createMockMTab(cgroupDir);
-
-    GPUAllocator gpuAllocator = Mockito.mock(GPUAllocator.class);
-    Mockito.doReturn(true).when(gpuAllocator).isInitialized();
-
-    HashSet<Device> availableGPUs = new HashSet<>();
-
->>>>>>> e063ee91
-    Device gpu0 = new Device(195, 0);
-    Device gpu1 = new Device(195, 1);
-    Device gpu2 = new Device(195, 2);
-    Device gpu3 = new Device(195, 3);
-<<<<<<< HEAD
-    
-=======
-
->>>>>>> e063ee91
-    availableGPUs.add(gpu0);
-    availableGPUs.add(gpu1);
-    availableGPUs.add(gpu2);
-    availableGPUs.add(gpu3);
-    Mockito.doReturn(availableGPUs).when(gpuAllocator).getAvailableDevices();
-<<<<<<< HEAD
-    
-=======
-
->>>>>>> e063ee91
-    HashSet<Device> mandatoryDevices = new HashSet<>();
-    mandatoryDevices.add(new Device(0, 1));
-    mandatoryDevices.add(new Device(0, 2));
-    Mockito.doReturn(mandatoryDevices).when(gpuAllocator).getMandatoryDevices();
-<<<<<<< HEAD
-    
-=======
-
->>>>>>> e063ee91
+    GPUAllocator gpuAllocator = new GPUAllocator(new
+        CustomGPUmanagementLibrary());
+
     // setup our handler and call init()
     handler.setMtabFile(mockMtab.getAbsolutePath());
     handler.setGPUAllocator(gpuAllocator);
     handler.init(mockLCE, plugin);
     
     List<String> cgroupDeviceDirEntries = FileUtils.readLines(new File
-<<<<<<< HEAD
+
         (cgroupMountDirGPU, "devices.allow"), "UTF-8");
     
-=======
-            (cgroupMountDirGPU, "devices.allow"), "UTF-8");
-
->>>>>>> e063ee91
+
     for(String defaultDevice : handler.getDefaultWhiteListEntries()) {
       Assert.assertTrue(cgroupDeviceDirEntries.contains(defaultDevice));
     }
-    for(Device gpu : availableGPUs) {
+    for(Device gpu : gpuAllocator.getAvailableDevices()) {
       Assert.assertTrue(cgroupDeviceDirEntries.contains("c " + gpu.toString() + " rwm"));
     }
-    for(Device mandatoryDev : mandatoryDevices) {
+    for(Device mandatoryDev : gpuAllocator.getMandatoryDevices()) {
       Assert.assertTrue(cgroupDeviceDirEntries.contains("c " + mandatoryDev.toString() + " rwm"));
     }
     FileUtils.deleteQuietly(cgroupDir);
